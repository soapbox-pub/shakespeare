--- conflicted
+++ resolved
@@ -21,6 +21,7 @@
 import { useBuildProject } from '@/hooks/useBuildProject';
 import { useIsProjectPreviewable } from '@/hooks/useIsProjectPreviewable';
 import { ConsoleMessage } from '@/types/console';
+import { useConsoleMessages, clearConsoleMessages } from '@/hooks/useConsoleMessages';
 
 export function ProjectView() {
   const { projectId } = useParams<{ projectId: string }>();
@@ -30,12 +31,8 @@
   const [activeTab, setActiveTab] = useState<'preview' | 'code'>('preview');
   const [mobileView, setMobileView] = useState<'chat' | 'preview' | 'code'>('chat');
   const [isAILoading, setIsAILoading] = useState(false);
-<<<<<<< HEAD
-  const [isProjectInfoOpen, setIsProjectInfoOpen] = useState(false);
+  const [isProjectDetailsOpen, setIsProjectDetailsOpen] = useState(false);
   const [consoleMessages, setConsoleMessages] = useState<ConsoleMessage[]>([]);
-=======
-  const [isProjectDetailsOpen, setIsProjectDetailsOpen] = useState(false);
->>>>>>> ecb74cd3
   const projectsManager = useProjectsManager();
   const chatPaneRef = useRef<ChatPaneRef>(null);
   const navigate = useNavigate();
@@ -68,6 +65,8 @@
       setProject(projectData);
       // Clear console messages when switching projects
       setConsoleMessages([]);
+      // Also clear global console messages
+      clearConsoleMessages();
     } catch (error) {
       console.error('Failed to load project:', error);
     } finally {
@@ -78,6 +77,12 @@
   useEffect(() => {
     loadProject();
   }, [loadProject]);
+
+  // Sync console messages with global state
+  const { messages: globalMessages } = useConsoleMessages();
+  useEffect(() => {
+    setConsoleMessages(globalMessages);
+  }, [globalMessages]);
 
   // Reset view state when projectId changes
   useEffect(() => {
