import { useState, useRef, useEffect, forwardRef, useImperativeHandle, useMemo, useCallback } from 'react';
import { useSearchParams } from 'react-router-dom';
import { useTranslation } from 'react-i18next';
import { Button } from '@/components/ui/button';
import { Textarea } from '@/components/ui/textarea';
import { Skeleton } from '@/components/ui/skeleton';
import { CircularProgress } from '@/components/ui/circular-progress';
import { Tooltip, TooltipContent, TooltipProvider, TooltipTrigger } from '@/components/ui/tooltip';
import { Dialog, DialogContent, DialogHeader, DialogTitle } from '@/components/ui/dialog';
import { FileAttachment } from '@/components/ui/file-attachment';
import { OnboardingDialog } from '@/components/OnboardingDialog';
import { Square, Loader2, ChevronDown, ArrowUp, Plus, X } from 'lucide-react';
import { useAISettings } from '@/hooks/useAISettings';
import { useFS } from '@/hooks/useFS';
import { useCurrentUser } from '@/hooks/useCurrentUser';
import { useKeepAlive } from '@/hooks/useKeepAlive';
import { useAIChat } from '@/hooks/useAIChat';
import { useProviderModels } from '@/hooks/useProviderModels';
import { useMessageQueue } from '@/hooks/useMessageQueue';
import { useDraftMessages } from '@/hooks/useDraftMessages';
import { ModelSelector } from '@/components/ModelSelector';
import { AIMessageItem } from '@/components/AIMessageItem';
import { TextEditorViewTool } from '@/lib/tools/TextEditorViewTool';
import { TextEditorWriteTool } from '@/lib/tools/TextEditorWriteTool';
import { TextEditorStrReplaceTool } from '@/lib/tools/TextEditorStrReplaceTool';
import { NpmAddPackageTool } from '@/lib/tools/NpmAddPackageTool';
import { NpmRemovePackageTool } from '@/lib/tools/NpmRemovePackageTool';
import { GitCommitTool } from '@/lib/tools/GitCommitTool';
import { BuildProjectTool } from '@/lib/tools/BuildProjectTool';
import { DeployProjectTool } from '@/lib/tools/DeployProjectTool';
import { NostrReadNipTool } from '@/lib/tools/NostrReadNipTool';
import { NostrFetchEventTool } from '@/lib/tools/NostrFetchEventTool';
import { NostrReadKindTool } from '@/lib/tools/NostrReadKindTool';
import { NostrReadTagTool } from '@/lib/tools/NostrReadTagTool';
import { NostrReadProtocolTool } from '@/lib/tools/NostrReadProtocolTool';
import { NostrReadNipsIndexTool } from '@/lib/tools/NostrReadNipsIndexTool';
import { NostrGenerateKindTool } from '@/lib/tools/NostrGenerateKindTool';
import { ShellTool } from '@/lib/tools/ShellTool';
import { TypecheckTool } from '@/lib/tools/TypecheckTool';
import { ReadConsoleMessagesTool } from '@/lib/tools/ReadConsoleMessagesTool';
import { ProjectPreviewConsoleError } from '@/lib/consoleMessages';
import { toolToOpenAI } from '@/lib/tools/openai-adapter';
import { Tool } from '@/lib/tools/Tool';
import OpenAI from 'openai';
import { saveFileToTmp } from '@/lib/fileUtils';
import { useGit } from '@/hooks/useGit';
import { Quilly } from '@/components/Quilly';
import { ShakespeareLogo } from '@/components/ShakespeareLogo';

// Clean interfaces now handled by proper hooks

interface ChatPaneProps {
  projectId: string;
  onNewChat: () => void;
  onFirstInteraction?: () => void;
  onLoadingChange?: (isLoading: boolean) => void;
  isLoading?: boolean;
  isBuildLoading?: boolean;
  consoleError?: ProjectPreviewConsoleError | null;
  onDismissConsoleError?: () => void;
}

export interface ChatPaneRef {
  startNewSession: () => void;
}

export const ChatPane = forwardRef<ChatPaneRef, ChatPaneProps>(({
  projectId,
  onNewChat,
  onFirstInteraction,
  onLoadingChange,
  isLoading: externalIsLoading,
  isBuildLoading: externalIsBuildLoading,
  consoleError,
  onDismissConsoleError,
}, ref) => {
  const { t } = useTranslation();
  const [searchParams, setSearchParams] = useSearchParams();
  const { fs } = useFS();
  const { git } = useGit();
  const { user } = useCurrentUser();
  const { models } = useProviderModels();
  const [input, setInput] = useState('');
  const [showScrollToBottom, setShowScrollToBottom] = useState(false);
  const [attachedFiles, setAttachedFiles] = useState<File[]>([]);
  const [isDragOver, setIsDragOver] = useState(false);
  const [scrolledProjects] = useState(() => new Set<string>());
  const [showOnboarding, setShowOnboarding] = useState(false);
  const [isStuck, setIsStuck] = useState(false);
  const [aiError, setAIError] = useState<Error | null>(null);
  const [showQueueModal, setShowQueueModal] = useState(false);

  // Message queue for handling messages while AI is working
  const { queuedMessages, addToQueue, clearQueue, removeFromQueue, hasQueuedMessages, queueLength } = useMessageQueue(projectId);

  // Draft messages for preserving input across project switches
  const { getDraft, saveDraft, clearDraft } = useDraftMessages(projectId);

  // Determine which error to show - console error takes priority over AI errors
  const displayError = consoleError || aiError;

  // Use external state if provided, otherwise default to false
  const isBuildLoading = externalIsBuildLoading || false;
  const scrollAreaRef = useRef<HTMLDivElement>(null);
  const { isConfigured, settings, addRecentlyUsedModel } = useAISettings();
  const [providerModel, setProviderModel] = useState(() => {
    // Initialize with first recently used model if available, otherwise empty
    return settings.recentlyUsedModels?.[0] || '';
  });
  // State to control model selector dropdown
  const [isModelSelectorOpen, setIsModelSelectorOpen] = useState(false);
  const [shouldAutostart, setShouldAutostart] = useState(false);
  const autostartedRef = useRef(false);

  useEffect(() => {
    if (!providerModel && settings.recentlyUsedModels?.length) {
      setProviderModel(settings.recentlyUsedModels[0]);
    }
  }, [providerModel, settings.recentlyUsedModels]);

  useEffect(() => {
    const urlModel = searchParams.get('model');
    const autostart = searchParams.get('autostart');

    if (urlModel && !providerModel) {
      setProviderModel(urlModel);
    }
    if (autostart === 'true') {
      setShouldAutostart(true);
    }

    // Clear the autostart and model parameters
    const newSearchParams = new URLSearchParams(searchParams);
    newSearchParams.delete('autostart');
    newSearchParams.delete('model');
    setSearchParams(newSearchParams, { replace: true });
  }, [providerModel, searchParams, setSearchParams])

  // Reset error state when navigating between projects and switching models
  useEffect(() => {
    setAIError(null);
  }, [projectId, providerModel]);

  // Load draft when switching projects
  useEffect(() => {
    const draft = getDraft();
    setInput(draft);
  }, [projectId, getDraft]);

  // Initialize AI chat with tools
  const cwd = `/projects/${projectId}`;
  const customTools = useMemo(() => {
    const baseTools = {
      git_commit: new GitCommitTool(fs, cwd, git),
      text_editor_view: new TextEditorViewTool(fs, cwd),
      text_editor_write: new TextEditorWriteTool(fs, cwd),
      text_editor_str_replace: new TextEditorStrReplaceTool(fs, cwd),
      npm_add_package: new NpmAddPackageTool(fs, cwd),
      npm_remove_package: new NpmRemovePackageTool(fs, cwd),
      build_project: new BuildProjectTool(fs, cwd),
      typecheck: new TypecheckTool(fs, cwd),
      nostr_read_nip: new NostrReadNipTool(),
      nostr_fetch_event: new NostrFetchEventTool(),
      nostr_read_kind: new NostrReadKindTool(),
      nostr_read_tag: new NostrReadTagTool(),
      nostr_read_protocol: new NostrReadProtocolTool(),
      nostr_read_nips_index: new NostrReadNipsIndexTool(),
      nostr_generate_kind: new NostrGenerateKindTool(),
      shell: new ShellTool(fs, cwd, git),
      read_console_messages: new ReadConsoleMessagesTool(),
    };

    // Add deploy tool only if user is logged in
    if (user && user.signer) {
      return {
        ...baseTools,
        deploy_project: new DeployProjectTool(fs, cwd, user.signer, projectId),
      };
    }

    return baseTools;
  }, [fs, git, cwd, user, projectId]);

  // Convert tools to OpenAI format
  const tools = useMemo(() => {
    const result: Record<string, OpenAI.Chat.Completions.ChatCompletionTool> = {};
    for (const [name, tool] of Object.entries(customTools)) {
      result[name] = toolToOpenAI(name, tool as Tool<unknown>);
    }
    return result;
  }, [customTools]);

  // Keep-alive functionality to prevent tab throttling during AI processing
  const { updateMetadata } = useKeepAlive({
    enabled: externalIsLoading || isBuildLoading,
    title: 'Shakespeare',
    artist: `Working on ${projectId}...`,
    artwork: [
      {
        src: '/shakespeare.png',
        sizes: '512x512',
        type: 'image/png'
      }
    ]
  });

  // Memoize the metadata update callback to avoid unnecessary re-renders
  const onUpdateMetadata = useCallback((title: string, description: string) => {
    updateMetadata(title, description);
  }, [updateMetadata]);

  // Handle AI errors from the SessionManager
  const onAIError = useCallback((error: Error) => {
    setAIError(error);
  }, []);

  const {
    messages,
    streamingMessage,
    isLoading: internalIsLoading,
    totalCost,
    lastInputTokens,
    addMessage,
    sendMessage,
    startGeneration,
    stopGeneration,
    startNewSession: internalStartNewSession,
  } = useAIChat({
    projectId,
    tools,
    customTools,
    onUpdateMetadata,
    onAIError,
  });

  // Handle console error help requests
  const handleConsoleErrorHelp = useCallback(async () => {
    const tool = new ReadConsoleMessagesTool();
    const toolCallId = `call_${crypto.randomUUID().replace(/-/g, '')}`;

    await addMessage({
      role: 'assistant',
      content: 'Let me take a look at the console messages to help diagnose the issue.',
      tool_calls: [
        {
          id: toolCallId,
          type: 'function',
          function: {
            name: 'read_console_messages',
            arguments: '{}',
          }
        }
      ]
    });

    await addMessage({
      role: 'tool',
      content: await tool.execute({ filter: 'error' }),
      tool_call_id: toolCallId,
    });

    await startGeneration(providerModel);
  }, [addMessage, providerModel, startGeneration]);

  // Handle error dismissal
  const handleErrorDismiss = useCallback(() => {
    if (consoleError && onDismissConsoleError) {
      onDismissConsoleError();
    } else {
      setAIError(null);
    }
  }, [consoleError, onDismissConsoleError]);

  // Use external loading state if provided, otherwise use internal state
  const isLoading = externalIsLoading !== undefined ? externalIsLoading : internalIsLoading;

  // Process queued messages when AI becomes available for this project
  const processQueuedMessages = useCallback(async () => {
    if (isLoading || !isConfigured || !providerModel.trim() || queuedMessages.length === 0) return;

    const messagesToProcess = [...queuedMessages];
    // Clear the queue first to prevent re-processing
    clearQueue();

    const modelToUse = providerModel.trim();
    addRecentlyUsedModel(modelToUse);

    // Combine all queued messages into a single batch
    const allContentParts: Array<OpenAI.Chat.Completions.ChatCompletionContentPartText> = [];

    for (const queuedMessage of messagesToProcess) {
      // Add text content if present
      if (queuedMessage.content.trim()) {
        allContentParts.push({
          type: 'text',
          text: queuedMessage.content.trim()
        });
      }

      // Process attached files for this message
      if (queuedMessage.attachedFiles.length > 0) {
        const filePromises = queuedMessage.attachedFiles.map(async (file) => {
          try {
            const savedPath = await saveFileToTmp(fs, file);
            return `Added file: ${savedPath}`;
          } catch (error) {
            console.error('Failed to save file:', error);
            return `Failed to save file: ${file.name}`;
          }
        });

        const fileResults = await Promise.all(filePromises);
        fileResults.forEach(fileResult => {
          allContentParts.push({
            type: 'text',
            text: fileResult
          });
        });
      }
    }

    // Send all queued messages as a single batch
    if (allContentParts.length > 0) {
      const messageContent = allContentParts.length === 1 ? allContentParts[0].text : allContentParts;
      await sendMessage(messageContent, modelToUse);
    }
  }, [addRecentlyUsedModel, clearQueue, fs, isConfigured, isLoading, providerModel, queuedMessages, sendMessage]);

  useEffect(() => {
    if (!isLoading && hasQueuedMessages) {
      processQueuedMessages();
    }
  }, [isLoading, hasQueuedMessages, processQueuedMessages]);

  // Calculate context usage percentage
  const currentModel = useMemo(() => {
    if (!providerModel.trim()) return null;
    return models.find(model => model.fullId === providerModel.trim());
  }, [models, providerModel]);

  const contextUsagePercentage = useMemo(() => {
    if (!currentModel?.contextLength || !lastInputTokens) return 0;
    return Math.min((lastInputTokens / currentModel.contextLength) * 100, 100);
  }, [currentModel, lastInputTokens]);

  // Notify parent of loading state changes
  useEffect(() => {
    if (onLoadingChange) {
      onLoadingChange(internalIsLoading);
    }
  }, [internalIsLoading, onLoadingChange]);

  // Timer to detect when AI appears stuck during tool generation
  useEffect(() => {
    // Start a 2-second timer
    const timer = streamingMessage
      ? setTimeout(() => setIsStuck(true), 2000)
      : undefined;

    return () => {
      setIsStuck(false);
      clearTimeout(timer);
    };
  }, [streamingMessage]);

  // Function to scroll to bottom
  const scrollToBottom = useCallback(() => {
    if (scrollAreaRef.current) {
      scrollAreaRef.current.scrollTop = scrollAreaRef.current.scrollHeight;
    }
  }, []);

  // Function to open model selector dropdown
  const openModelSelector = useCallback(() => {
    setIsModelSelectorOpen(true);
  }, []);

  // Scroll to bottom when any error occurs (AI error or console error)
  useEffect(() => {
    if (displayError) {
      scrollToBottom();
    }
  }, [displayError, scrollToBottom]);

  // Check for autostart parameter and trigger AI generation
  useEffect(() => {
    if (autostartedRef.current) return;

    if (shouldAutostart && providerModel && isConfigured) {
      // Start AI generation
      addRecentlyUsedModel(providerModel);
      startGeneration(providerModel);
      autostartedRef.current = true;
    }
  }, [addRecentlyUsedModel, isConfigured, providerModel, shouldAutostart, startGeneration]);

  // Simple scroll event listener
  useEffect(() => {
    const container = scrollAreaRef.current;
    if (!container) return;

    const handleScroll = () => {
      const threshold = 100;
      const isNearBottom = container.scrollTop + container.clientHeight >= container.scrollHeight - threshold;
      const hasScrollableContent = container.scrollHeight > container.clientHeight;

      setShowScrollToBottom(!isNearBottom && hasScrollableContent);
    };

    container.addEventListener('scroll', handleScroll);

    // Check immediately
    handleScroll();

    return () => {
      container.removeEventListener('scroll', handleScroll);
    };
  }, [messages]); // Re-run when messages change to ensure proper setup

  useEffect(() => {
    if (scrollAreaRef.current && (messages || streamingMessage)) {
      // Check if user was already at or near the bottom (within 100px threshold)
      const threshold = 100;
      const container = scrollAreaRef.current;
      const isNearBottom = container.scrollTop + container.clientHeight >= container.scrollHeight - threshold;

      // Only auto-scroll if user was already near the bottom
      if (isNearBottom) {
        container.scrollTop = container.scrollHeight;
      }
    }
  }, [messages, streamingMessage, isLoading]);

  // Scroll to bottom when first visiting a project (including page refresh)
  useEffect(() => {
    if (projectId && !scrolledProjects.has(projectId)) {
      // Small delay to ensure messages have loaded
      const timer = setTimeout(() => {
        scrollToBottom();
        scrolledProjects.add(projectId);
      }, 100);

      return () => clearTimeout(timer);
    }
  }, [projectId, scrolledProjects, scrollToBottom]);

  const handleFileSelect = (file: File) => {
    setAttachedFiles(prev => [...prev, file]);
  };

  const handleFileRemove = (fileToRemove: File) => {
    setAttachedFiles(prev => prev.filter(file => file !== fileToRemove));
  };

  // Drag and drop handlers
  const handleDragEnter = (e: React.DragEvent) => {
    e.preventDefault();
    e.stopPropagation();
    setIsDragOver(true);
  };

  const handleDragOver = (e: React.DragEvent) => {
    e.preventDefault();
    e.stopPropagation();
    if (!isDragOver) {
      setIsDragOver(true);
    }
  };

  const handleDragLeave = (e: React.DragEvent) => {
    e.preventDefault();
    e.stopPropagation();

    // Only reset drag state if we're actually leaving the container
    // This prevents flickering when dragging over child elements
    const container = e.currentTarget;
    const relatedTarget = e.relatedTarget as Node;

    if (!container.contains(relatedTarget)) {
      setIsDragOver(false);
    }
  };

  const handleDrop = (e: React.DragEvent) => {
    e.preventDefault();
    e.stopPropagation();
    setIsDragOver(false);

    const files = Array.from(e.dataTransfer.files);
    if (files.length === 0) return;

    // Add all files without validation
    setAttachedFiles(prev => [...prev, ...files]);
  };

  const send = useCallback(async (input: string, attachedFiles: File[]) => {
    if ((!input.trim() && attachedFiles.length === 0)) return;

    // If AI is loading, add to queue instead of sending immediately
    if (isLoading) {
      addToQueue(input, attachedFiles);
      setInput('');
      setAttachedFiles([]);
      clearDraft(); // Clear draft when message is queued
      return;
    }

    // If AI is not configured, show onboarding dialog
    if (!isConfigured) {
      setShowOnboarding(true);
      return;
    }

    // If configured but no model selected, don't proceed
    if (!providerModel.trim()) return;

    setAIError(null);

    const modelToUse = providerModel.trim();

    // Build message content as text parts
    const contentParts: Array<OpenAI.Chat.Completions.ChatCompletionContentPartText> = [];

    // Add user input as text part if present
    if (input.trim()) {
      contentParts.push({
        type: 'text',
        text: input.trim()
      });
    }

    // Process attached files and add as separate text parts
    if (attachedFiles.length > 0) {
      const filePromises = attachedFiles.map(async (file) => {
        try {
          const savedPath = await saveFileToTmp(fs, file);
          return `Added file: ${savedPath}`;
        } catch (error) {
          console.error('Failed to save file:', error);
          return `Failed to save file: ${file.name}`;
        }
      });

      const fileResults = await Promise.all(filePromises);

      // Add each file as a separate text part
      fileResults.forEach(fileResult => {
        contentParts.push({
          type: 'text',
          text: fileResult
        });
      });
    }

    setInput('');
    setAttachedFiles([]);
    clearDraft(); // Clear draft when message is sent

    // Add model to recently used when sending a message
    addRecentlyUsedModel(modelToUse);

    // Send as text parts if we have multiple parts, otherwise send as string for simplicity
    const messageContent = contentParts.length === 1 ? contentParts[0].text : contentParts;
    await sendMessage(messageContent, modelToUse);
  }, [addRecentlyUsedModel, addToQueue, clearDraft, fs, isConfigured, isLoading, providerModel, sendMessage]);

  const handleSend = useCallback(async () => {
    await send(input, attachedFiles);
  }, [input, attachedFiles, send]);

  const handleKeyDown = (e: React.KeyboardEvent) => {
    if (e.key === 'Enter' && !e.shiftKey) {
      e.preventDefault();
      handleSend();
    }
  };

  const handlePaste = async (e: React.ClipboardEvent) => {
    const items = e.clipboardData?.items;
    if (!items) return;

    for (let i = 0; i < items.length; i++) {
      const item = items[i];

      // Check if the item is an image
      if (item.type.startsWith('image/')) {
        e.preventDefault(); // Prevent default paste behavior for images

        const file = item.getAsFile();
        if (file) {
          // Generate a filename with timestamp
          const timestamp = new Date().toISOString().replace(/[:.]/g, '-');
          const extension = file.type.split('/')[1] || 'png';
          const filename = `pasted-image-${timestamp}.${extension}`;

          // Create a new File object with the generated name
          const namedFile = new File([file], filename, { type: file.type });

          // Add to attached files
          setAttachedFiles(prev => [...prev, namedFile]);
        }
        break; // Only handle the first image found
      }
    }
  };

  // Handle textarea focus - show onboarding if not configured
  const handleTextareaFocus = () => {
    if (!isConfigured) {
      setShowOnboarding(true);
    }
    if (onFirstInteraction) {
      onFirstInteraction();
    }
  };

  // Handle first user interaction to enable audio context
  const handleFirstInteraction = () => {
    // This will be handled automatically by the useKeepAlive hook
    // when isLoading becomes true after user interaction
    if (onFirstInteraction) {
      onFirstInteraction();
    }
  };

  // Expose startNewSession function via ref
  useImperativeHandle(ref, () => ({
    startNewSession: () => {
      internalStartNewSession();
    }
  }), [internalStartNewSession]);

  return (
    <div className="h-full flex flex-col relative">

      <div className="flex-1 overflow-y-scroll overflow-x-hidden" ref={scrollAreaRef}>
        <div className="p-4 space-y-4">
          {/* Empty state when no messages and not loading */}
          {messages.length === 0 && !streamingMessage && !isLoading && (
            <div className="flex-1 flex items-center justify-center min-h-[400px]">
              <div className="text-center space-y-4 max-w-md mx-auto">
                <div className="mb-6">
                  <ShakespeareLogo className="w-16 h-16 mx-auto" />
                </div>
                <div>
                  <h3 className="text-xl font-semibold mb-2 bg-gradient-to-r from-primary to-accent bg-clip-text text-transparent">
                    {t('welcomeToShakespeare')}
                  </h3>
                  <p className="text-muted-foreground mb-6 leading-relaxed">
                    {t('aiAssistantReady')}
                  </p>
                  <div className="space-y-2 text-sm text-muted-foreground">
                    <p>{t('askMeFeatures')}</p>
                    <p>{t('requestEdits')}</p>
                    <p>{t('getHelp')}</p>
                    <p>{t('buildDeploy')}</p>
                  </div>
                </div>
              </div>
            </div>
          )}

          {messages.map((message, index) => {
            // Find the corresponding tool call for tool messages
            let toolCall: OpenAI.Chat.Completions.ChatCompletionMessageToolCall | undefined = undefined;
            if (message.role === 'tool') {
              // Look backwards to find the assistant message with matching tool call
              for (let i = index - 1; i >= 0; i--) {
                const prevMessage = messages[i];
                if (prevMessage.role === 'assistant' && 'tool_calls' in prevMessage && prevMessage.tool_calls) {
                  toolCall = prevMessage.tool_calls.find(tc => tc.id === message.tool_call_id);
                  if (toolCall) break;
                }
              }
            }

            return (
              <AIMessageItem
                key={`${index}-${message.role}-${typeof message.content === 'string' ? message.content.slice(0, 50) : 'content'}`}
                message={message}
                toolCall={toolCall}
              />
            );
          })}
          {streamingMessage && (
            streamingMessage.content || streamingMessage.reasoning_content ? (
              <>
                <AIMessageItem
                  key="streaming-message"
                  message={streamingMessage}
                  isCurrentlyLoading={isLoading}
                />
                {/* Show loading skeleton if AI appears stuck generating tools */}
                {isStuck && (
                  <div key="stuck-loading-skeleton" className="flex">
                    <div className="flex-1 min-w-0">
                      <div className="text-sm space-y-2">
                        <Skeleton className="h-4 w-3/4" />
                      </div>
                    </div>
                  </div>
                )}
              </>
            ) : (
              !(streamingMessage?.tool_calls?.[0]?.type === 'function') && (
                <div key="streaming-loading" className="flex">
                  <div className="flex-1 min-w-0">
                    <div className="text-sm space-y-2">
                      <Skeleton className="h-4 w-3/4" />
                    </div>
                  </div>
                </div>
              )
            )
          )}
          {streamingMessage?.tool_calls?.[0]?.type === 'function' && (
            <div key="tool-calls-loading" className="-mt-2">
              <div className="flex items-center gap-2 px-2 py-1 text-xs text-muted-foreground">
                <Loader2 className="h-3 w-3 animate-spin flex-shrink-0" />
                <span className="font-medium">
                  {t('running')} {streamingMessage.tool_calls?.[0]?.function?.name || 'tool'}...
                </span>
              </div>
            </div>
          )}

          {/* Error Alert (Console or AI) */}
          {displayError && (
            <Quilly
              error={displayError}
              onDismiss={handleErrorDismiss}
              onNewChat={onNewChat}
              onOpenModelSelector={openModelSelector}
              onRequestConsoleErrorHelp={handleConsoleErrorHelp}
              providerModel={providerModel}
            />
          )}
        </div>
      </div>

      {/* Scroll to bottom button */}
      {showScrollToBottom && (
        <div className="absolute bottom-36 left-1/2 -translate-x-1/2 z-10">
          <Button
            onClick={scrollToBottom}
            size="sm"
            variant="secondary"
            className="h-10 w-10 rounded-full shadow-lg border bg-background/80 backdrop-blur-sm hover:bg-background/90 transition-all duration-200"
          >
            <ChevronDown className="h-4 w-4" />
          </Button>
        </div>
      )}

      <div className="border-t p-4">
        {/* Chat Input Container */}
        <div
          className={`${hasQueuedMessages ? 'focus-within:ring-2 focus-within:ring-ring focus-within:ring-offset-2 rounded-2xl' : ''} transition-all`}
        >
          {/* Queued Messages Indicator */}
          {hasQueuedMessages && (
            <button
              onClick={() => setShowQueueModal(true)}
              className="w-full px-3 py-1 text-xs text-muted-foreground bg-muted/50 border border-input rounded-t-2xl hover:bg-muted/70 transition-colors text-left mb-0"
            >
              {queueLength} message{queueLength > 1 ? 's' : ''} queued • will send when AI finishes (click to manage)
            </button>
          )}

          <div
            className={`flex flex-col border border-input bg-background shadow-sm transition-all ${hasQueuedMessages
              ? 'rounded-b-2xl border-t-0'
              : 'rounded-2xl focus-within:ring-2 focus-within:ring-ring focus-within:ring-offset-2'
              } ${isDragOver ? 'border-primary bg-primary/5 ring-2 ring-primary/20' : ''}`}
            onDragEnter={handleDragEnter}
            onDragOver={handleDragOver}
            onDragLeave={handleDragLeave}
            onDrop={handleDrop}
          >
            <Textarea
              value={input}
              onChange={(e) => {
                const newValue = e.target.value;
                setInput(newValue);
                saveDraft(newValue);
              }}
              onKeyDown={handleKeyDown}
              onPaste={handlePaste}
              onFocus={handleTextareaFocus}
              placeholder={
                !isConfigured
                  ? t('askToAddFeatures')
                  : providerModel.trim()
                    ? t('askToAddFeatures')
                    : t('selectModelFirst')
              }
              className="flex-1 resize-none border-0 bg-transparent px-4 py-3 text-sm focus-visible:ring-0 focus-visible:ring-offset-0 placeholder:text-muted-foreground"
              disabled={isConfigured && !providerModel.trim()}
              rows={1}
              aria-label="Chat message input"
              style={{
                height: 'auto',
                minHeight: '96px'
              }}
              onInput={(e) => {
                const target = e.target as HTMLTextAreaElement;
                target.style.height = 'auto';
                target.style.height = Math.min(target.scrollHeight, 128) + 'px';
              }}
            />

            {/* Bottom Controls Row */}
            <div className="flex items-center gap-4 px-2 py-2">
              {/* File Attachment */}
              <FileAttachment
                onFileSelect={handleFileSelect}
                onFileRemove={handleFileRemove}
                selectedFiles={attachedFiles}
                disabled={false}
                multiple={true}
              />

              {/* Context Usage Wheel */}
              {contextUsagePercentage >= 10 && currentModel?.contextLength && lastInputTokens > 0 && (
                <TooltipProvider>
                  <Tooltip>
                    <TooltipTrigger asChild>
                      <div className="cursor-help">
                        <CircularProgress
                          value={contextUsagePercentage}
                          size={20}
                          strokeWidth={2}
                        />
                      </div>
                    </TooltipTrigger>
                    <TooltipContent>
                      <p>{t('contextUsage', {
                        tokens: lastInputTokens.toLocaleString(),
                        total: currentModel.contextLength.toLocaleString(),
                        percentage: contextUsagePercentage.toFixed(1)
                      })}</p>
                    </TooltipContent>
                  </Tooltip>
                </TooltipProvider>
              )}

<<<<<<< HEAD
              {/* Cost Display */}
              {totalCost >= 0.01 && (
                <TooltipProvider>
                  <Tooltip>
                    <TooltipTrigger asChild>
                      <div className="text-xs text-muted-foreground px-2 py-1 bg-muted/50 rounded-md whitespace-nowrap cursor-help">
                        ${totalCost.toFixed(2)}
                      </div>
                    </TooltipTrigger>
                    <TooltipContent>
                      <p>{t('totalCostSession')}</p>
                    </TooltipContent>
                  </Tooltip>
                </TooltipProvider>
              )}

              {/* Model Selector */}
              <div className="flex-1 max-w-72 ml-auto overflow-hidden">
                <ModelSelector
                  value={providerModel}
                  onChange={setProviderModel}
                  className="w-full"
                  disabled={isLoading}
                  placeholder={t('chooseModel')}
                  open={isModelSelectorOpen}
                  onOpenChange={setIsModelSelectorOpen}
                />
              </div>

              {/* Send/Stop Button */}
              <div>
                {isLoading ? (
                  <Button
                    onClick={stopGeneration}
                    size="sm"
                    variant="ghost"
                    className="size-8 rounded-full p-0 bg-foreground/10 [&_svg]:size-3.5 [&_svg]:fill-foreground hover:bg-foreground/20"
                  >
                    <Square />
                  </Button>
                ) : (
                  <TooltipProvider>
                    <Tooltip>
                      <TooltipTrigger asChild>
                        <Button
                          onClick={handleSend}
                          onMouseDown={handleFirstInteraction}
                          disabled={(!input.trim() && attachedFiles.length === 0) || (isConfigured && !providerModel.trim())}
                          size="sm"
                          className="size-8 [&_svg]:size-5 rounded-full p-0"
                        >
                          {hasQueuedMessages ? <Plus /> : <ArrowUp />}
                        </Button>
                      </TooltipTrigger>
                      {hasQueuedMessages && (
                        <TooltipContent>
                          <p>{queueLength} message{queueLength > 1 ? 's' : ''} queued</p>
                        </TooltipContent>
                      )}
                    </Tooltip>
                  </TooltipProvider>
                )}
              </div>
=======
            {/* Model Selector */}
            <div className="flex-1 max-w-72 ml-auto overflow-hidden">
              <ModelSelector
                value={providerModel}
                onChange={setProviderModel}
                disabled={isLoading}
                placeholder={t('chooseModel')}
                open={isModelSelectorOpen}
                onOpenChange={setIsModelSelectorOpen}
              />
>>>>>>> 388afd0b
            </div>
          </div>
        </div>
      </div>

      {/* Queue Management Modal */}
      <Dialog open={showQueueModal} onOpenChange={setShowQueueModal}>
        <DialogContent className="max-w-md">
          <DialogHeader>
            <DialogTitle>Queued Messages</DialogTitle>
          </DialogHeader>
          <div className="space-y-3">
            {queuedMessages.map((message, index) => (
              <div key={index} className="flex items-start gap-3 p-3 bg-muted/30 rounded-lg">
                <div className="flex-1 min-w-0">
                  <p className="text-sm text-foreground break-words">
                    {message.content || <em className="text-muted-foreground">No text content</em>}
                  </p>
                  {message.attachedFiles.length > 0 && (
                    <p className="text-xs text-muted-foreground mt-1">
                      {message.attachedFiles.length} file{message.attachedFiles.length > 1 ? 's' : ''} attached
                    </p>
                  )}
                </div>
                <Button
                  onClick={() => removeFromQueue(index)}
                  size="sm"
                  variant="ghost"
                  className="h-6 w-6 p-0 text-muted-foreground hover:text-destructive"
                >
                  <X className="h-3 w-3" />
                </Button>
              </div>
            ))}
            {queuedMessages.length === 0 && (
              <p className="text-sm text-muted-foreground text-center py-4">No messages queued</p>
            )}
            <div className="flex gap-2 pt-2">
              <Button
                onClick={clearQueue}
                variant="outline"
                size="sm"
                disabled={queuedMessages.length === 0}
                className="flex-1"
              >
                Clear All
              </Button>
              <Button
                onClick={() => setShowQueueModal(false)}
                size="sm"
                className="flex-1"
              >
                Close
              </Button>
            </div>
          </div>
        </DialogContent>
      </Dialog>

      {/* Onboarding Dialog */}
      <OnboardingDialog
        open={showOnboarding}
        onOpenChange={setShowOnboarding}
      />
    </div>
  );
});<|MERGE_RESOLUTION|>--- conflicted
+++ resolved
@@ -844,7 +844,6 @@
                 </TooltipProvider>
               )}
 
-<<<<<<< HEAD
               {/* Cost Display */}
               {totalCost >= 0.01 && (
                 <TooltipProvider>
@@ -866,7 +865,6 @@
                 <ModelSelector
                   value={providerModel}
                   onChange={setProviderModel}
-                  className="w-full"
                   disabled={isLoading}
                   placeholder={t('chooseModel')}
                   open={isModelSelectorOpen}
@@ -908,18 +906,6 @@
                   </TooltipProvider>
                 )}
               </div>
-=======
-            {/* Model Selector */}
-            <div className="flex-1 max-w-72 ml-auto overflow-hidden">
-              <ModelSelector
-                value={providerModel}
-                onChange={setProviderModel}
-                disabled={isLoading}
-                placeholder={t('chooseModel')}
-                open={isModelSelectorOpen}
-                onOpenChange={setIsModelSelectorOpen}
-              />
->>>>>>> 388afd0b
             </div>
           </div>
         </div>
