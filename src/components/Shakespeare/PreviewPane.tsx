import { encodeBase64 } from '@std/encoding/base64';
import { useState, useEffect, useCallback, useRef } from 'react';
import { useTranslation } from 'react-i18next';
import { useProjectsManager } from '@/hooks/useProjectsManager';
import { useFS } from '@/hooks/useFS';
import { useConsoleMessages, addConsoleMessage, clearConsoleMessages, type ConsoleMessage } from '@/hooks/useConsoleMessages';
import { useBuildProject } from '@/hooks/useBuildProject';
import { Tabs, TabsContent } from '@/components/ui/tabs';
import { ScrollArea, ScrollBar } from '@/components/ui/scroll-area';
import { Button } from '@/components/ui/button';
import { FolderOpen, ArrowLeft, Bug, Copy, Check, Play, Loader2, MenuIcon, Code, CloudUpload, Trash2, Download, X } from 'lucide-react';
import { useIsMobile } from '@/hooks/useIsMobile';
import { GitStatusIndicator } from '@/components/GitStatusIndicator';
import { BrowserAddressBar } from '@/components/ui/browser-address-bar';
import {
  DropdownMenu,
  DropdownMenuContent,
  DropdownMenuItem,
  DropdownMenuTrigger,
  DropdownMenuSeparator,
} from '@/components/ui/dropdown-menu';
import {
  Popover,
  PopoverContent,
  PopoverTrigger,
} from '@/components/ui/popover';
import { cn } from '@/lib/utils';
import { ConsoleMessage } from '@/types/console';

import { FileTree } from './FileTree';
import { FileEditor } from './FileEditor';
import { DeployDialog } from '@/components/DeployDialog';
import { useSearchParams } from 'react-router-dom';

// Get iframe domain from environment variable
const IFRAME_DOMAIN = import.meta.env.VITE_IFRAME_DOMAIN || 'local-shakespeare.dev';

interface PreviewPaneProps {
  projectId: string;
  activeTab: 'preview' | 'code';
  config?: {
    onToggleView?: () => void;
    projectName?: string;
    onFirstInteraction?: () => void;
    isPreviewable?: boolean;
    consoleMessages?: ConsoleMessage[];
    setConsoleMessages?: React.Dispatch<React.SetStateAction<ConsoleMessage[]>>;
  };
}

interface JSONRPCRequest {
  jsonrpc: '2.0';
  method: string;
  params: {
    request: {
      url: string;
      method: string;
      headers: Record<string, string>;
      body: string | null;
    }
  };
  id: number;
}

interface JSONRPCResponse {
  jsonrpc: '2.0';
  result?: {
    status: number;
    statusText: string;
    headers: Record<string, string>;
    body: string | null;
  }
  error?: {
    code: number;
    message: string;
    data?: Record<string, unknown>;
  };
  id: number;
}



export function PreviewPane({ projectId, activeTab, config = {} }: PreviewPaneProps) {
  const {
    onToggleView,
    projectName,
    onFirstInteraction,
    isPreviewable = true,
    consoleMessages: externalConsoleMessages = [],
    setConsoleMessages: externalSetConsoleMessages,
  } = config;
  const { t } = useTranslation();
  const [selectedFile, setSelectedFile] = useState<string | null>(null);
  const [fileContent, setFileContent] = useState<string>('');
  const [isLoading, setIsLoading] = useState(false);
  const [mobileCodeView, setMobileCodeView] = useState<'explorer' | 'editor'>('explorer');
  const isMobile = useIsMobile();
  const [hasBuiltProject, setHasBuiltProject] = useState(false);
  const [currentPath, setCurrentPath] = useState('/');
  const [navigationHistory, setNavigationHistory] = useState<string[]>(['/']);
  const [historyIndex, setHistoryIndex] = useState(0);
<<<<<<< HEAD

=======
  const [copiedMessageId, setCopiedMessageId] = useState<number | null>(null);
>>>>>>> ecb74cd3
  const [deployDialogOpen, setDeployDialogOpen] = useState(false);

  // Use external state if provided, otherwise use internal state
  const [internalConsoleMessages, setInternalConsoleMessages] = useState<ConsoleMessage[]>([]);
  const consoleMessages = externalConsoleMessages || internalConsoleMessages;
  const setConsoleMessages = externalSetConsoleMessages || setInternalConsoleMessages;
  const iframeRef = useRef<HTMLIFrameElement>(null);
  const { fs } = useFS();
  const projectsManager = useProjectsManager();
  const { messages: consoleMessages } = useConsoleMessages();
  const { mutate: buildProject, isPending: isBuildLoading } = useBuildProject(projectId);

  const [searchParams, setSearchParams] = useSearchParams();
  const [shouldBuild, setShouldBuild] = useState(false);

  const handleBuildProject = useCallback(() => {
    buildProject(undefined, {
      onError: (error) => {
        console.error('Build failed:', error);
      }
    });
  }, [buildProject]);

  // Handle "build" URL parameter on initial load
  useEffect(() => {
    if (searchParams.has('build')) {
      setShouldBuild(true);

      // Remove the build parameter from URL
      const newSearchParams = new URLSearchParams(searchParams);
      newSearchParams.delete('build');
      setSearchParams(newSearchParams, { replace: true });
    }
  }, [searchParams, setSearchParams]);

  // Build automatically if "build" parameter was present
  useEffect(() => {
    if (shouldBuild && isPreviewable && !isBuildLoading) {
      setShouldBuild(false);
      handleBuildProject();
    }
  }, [isBuildLoading, isPreviewable, handleBuildProject, shouldBuild]);

  const loadFileContent = useCallback(async (filePath: string) => {
    setIsLoading(true);
    try {
      const content = await projectsManager.readFile(projectId, filePath);
      setFileContent(content);
    } catch (_error) {
      console.error('Failed to load file:', _error);
      setFileContent('');
    } finally {
      setIsLoading(false);
    }
  }, [projectId, projectsManager]);

  const getContentType = (filename: string): string => {
    const ext = filename.split('.').pop()?.toLowerCase();
    const mimeTypes: Record<string, string> = {
      'html': 'text/html',
      'js': 'application/javascript',
      'mjs': 'application/javascript',
      'css': 'text/css',
      'json': 'application/json',
      'png': 'image/png',
      'jpg': 'image/jpeg',
      'jpeg': 'image/jpeg',
      'gif': 'image/gif',
      'svg': 'image/svg+xml',
      'ico': 'image/x-icon',
      'woff': 'font/woff',
      'woff2': 'font/woff2',
      'ttf': 'font/ttf',
      'eot': 'application/vnd.ms-fontobject',
      'txt': 'text/plain',
      'xml': 'application/xml',
      'pdf': 'application/pdf',
      'zip': 'application/zip',
    };
    return mimeTypes[ext || ''] || 'application/octet-stream';
  };

  const checkForBuiltProject = useCallback(async () => {
    try {
      const exists = await projectsManager.fileExists(projectId, 'dist/index.html');
      setHasBuiltProject(exists);
    } catch (error) {
      console.error('Failed to check for built project:', error);
      setHasBuiltProject(false);
    }
  }, [projectId, projectsManager]);

  const refreshIframe = useCallback(() => {
    if (iframeRef.current) {
      // Force reload the iframe by updating its src
      iframeRef.current.src = '/';
      // Use a small timeout to ensure the src is cleared before setting it back
      setTimeout(() => {
        if (iframeRef.current) {
          iframeRef.current.src = `https://${projectId}.${IFRAME_DOMAIN}${currentPath}`;
        }
      }, 10);
    }
  }, [currentPath, projectId]);

  const navigateToPath = useCallback((path: string) => {
    if (iframeRef.current) {
      const baseUrl = `https://${projectId}.${IFRAME_DOMAIN}`;
      const newUrl = `${baseUrl}${path}`;
      iframeRef.current.src = newUrl;
      setCurrentPath(path);

      // Update navigation history
      const newHistory = navigationHistory.slice(0, historyIndex + 1);
      newHistory.push(path);
      setNavigationHistory(newHistory);
      setHistoryIndex(newHistory.length - 1);
    }
  }, [projectId, navigationHistory, historyIndex]);

  const goBack = useCallback(() => {
    if (historyIndex > 0) {
      const newIndex = historyIndex - 1;
      const path = navigationHistory[newIndex];
      setHistoryIndex(newIndex);
      setCurrentPath(path);

      if (iframeRef.current) {
        const baseUrl = `https://${projectId}.${IFRAME_DOMAIN}`;
        const newUrl = `${baseUrl}${path}`;
        iframeRef.current.src = newUrl;
      }
    }
  }, [historyIndex, navigationHistory, projectId]);

  const goForward = useCallback(() => {
    if (historyIndex < navigationHistory.length - 1) {
      const newIndex = historyIndex + 1;
      const path = navigationHistory[newIndex];
      setHistoryIndex(newIndex);
      setCurrentPath(path);

      if (iframeRef.current) {
        const baseUrl = `https://${projectId}.${IFRAME_DOMAIN}`;
        const newUrl = `${baseUrl}${path}`;
        iframeRef.current.src = newUrl;
      }
    }
  }, [historyIndex, navigationHistory, projectId]);

  const sendResponse = useCallback((message: JSONRPCResponse) => {
    if (iframeRef.current?.contentWindow) {
      console.log(`Sending response to iframe:`, message);
      const targetOrigin = `https://${projectId}.${IFRAME_DOMAIN}`;
      iframeRef.current.contentWindow.postMessage(message, targetOrigin);
    }
  }, [projectId]);

  const sendError = useCallback((message: JSONRPCResponse) => {
    if (iframeRef.current?.contentWindow) {
      const targetOrigin = `https://${projectId}.${IFRAME_DOMAIN}`;
      iframeRef.current.contentWindow.postMessage(message, targetOrigin);
    }
  }, [projectId]);

  const handleConsoleMessage = useCallback((message: {
    jsonrpc: '2.0';
    method: 'console';
    params: {
      level: 'log' | 'warn' | 'error' | 'info' | 'debug';
      message: string;
    };
  }) => {
    const { params } = message;

    // Normalize level to ensure it's one of our supported types
    let normalizedLevel: ConsoleMessage['level'] = 'log';
    if (['log', 'warn', 'error', 'info', 'debug'].includes(params.level)) {
      normalizedLevel = params.level as ConsoleMessage['level'];
    }

    // Add to global console messages
    addConsoleMessage(normalizedLevel, params.message);

    // Log to parent console for debugging with appropriate level
    console[normalizedLevel](`[IFRAME ${params.level.toUpperCase()}] ${params.message}`);
  }, [setConsoleMessages]);

  const handleFetch = useCallback(async (request: JSONRPCRequest) => {
    const { params, id } = request;
    const { request: fetchRequest } = params;

    console.log(`Preview iframe requesting: ${fetchRequest.url}`);

    try {
      // Parse the URL and validate origin
      const url = new URL(fetchRequest.url);
      const expectedOrigin = `https://${projectId}.${IFRAME_DOMAIN}`;

      if (url.origin !== expectedOrigin) {
        console.log(`Invalid origin: ${url.origin}, expected: ${expectedOrigin}`);
        sendError({
          jsonrpc: '2.0',
          error: {
            code: -32003,
            message: 'Invalid URL - origin mismatch',
            data: { url: fetchRequest.url, expectedOrigin }
          },
          id
        });
        return;
      }

      const path = url.pathname;
      const filePath = path;

      // SPA routing: try to serve the exact file first
      try {
        const bytes = await projectsManager.readFileBytes(projectId, 'dist' + filePath);
        console.log(`Serving file: ${filePath}`);

        sendResponse({
          jsonrpc: '2.0',
          result: {
            status: 200,
            statusText: 'OK',
            headers: {
              'Content-Type': getContentType(filePath),
              'Cache-Control': 'no-cache',
            },
            body: encodeBase64(bytes),
          },
          id
        });
        return;
      } catch {
        // File not found, try SPA fallback to index.html
        console.log(`File not found: ${filePath}, trying index.html fallback`);
      }

      // SPA fallback: serve index.html for non-file requests
      try {
        const bytes = await projectsManager.readFileBytes(projectId, 'dist/index.html');
        console.log(`Serving index.html fallback for: ${path}`);

        sendResponse({
          jsonrpc: '2.0',
          result: {
            status: 200,
            statusText: 'OK',
            headers: {
              'Content-Type': 'text/html',
              'Cache-Control': 'no-cache',
            },
            body: encodeBase64(bytes),
          },
          id
        });
      } catch {
        // Even index.html doesn't exist
        console.log(`No files found, returning 404 for: ${path}`);

        sendResponse({
          jsonrpc: '2.0',
          result: {
            status: 404,
            statusText: 'Not Found',
            headers: {
              'Content-Type': 'text/plain',
            },
            body: encodeBase64(`File not found: ${path}`),
          },
          id
        });
      }
    } catch (error) {
      console.error('Error processing fetch request:', error);
      sendError({
        jsonrpc: '2.0',
        error: {
          code: -32002,
          message: 'Request processing error',
          data: { url: fetchRequest.url, error: String(error) }
        },
        id
      });
    }
  }, [projectId, projectsManager, sendResponse, sendError]);

  // Setup messaging protocol for iframe communication
  useEffect(() => {
    const handleMessage = (event: MessageEvent) => {
      // Verify origin for security
      const expectedOrigin = `https://${projectId}.${IFRAME_DOMAIN}`;
      if (event.origin !== expectedOrigin) {
        console.log(`Ignoring message from unexpected origin: ${event.origin}, expected: ${expectedOrigin}`);
        return;
      }

      const message = event.data;
      console.log('Received message from iframe:', message);
      if (message.jsonrpc === '2.0' && message.method === 'fetch') {
        handleFetch(message);
      } else if (message.jsonrpc === '2.0' && message.method === 'console') {
        handleConsoleMessage(message);
      }
    };

    window.addEventListener('message', handleMessage);
    return () => window.removeEventListener('message', handleMessage);
  }, [handleFetch, handleConsoleMessage, projectId]);

  useEffect(() => {
    if (selectedFile) {
      loadFileContent(selectedFile);
    }
  }, [selectedFile, loadFileContent]);

  // Reset selected file when projectId changes
  useEffect(() => {
    setSelectedFile(null);
    setFileContent('');
    setMobileCodeView('explorer');
  }, [projectId]);

  useEffect(() => {
    checkForBuiltProject();
  }, [checkForBuiltProject]);

  // Listen for build completion events to refresh the iframe
  useEffect(() => {
    const handleBuildComplete = (event: CustomEvent) => {
      if (event.detail?.projectId === projectId) {
        console.log('Build completed for project, refreshing preview');
        // Check for built project and refresh iframe
        checkForBuiltProject();
        refreshIframe();
      }
    };

    window.addEventListener('buildComplete', handleBuildComplete as EventListener);
    return () => window.removeEventListener('buildComplete', handleBuildComplete as EventListener);
  }, [projectId, checkForBuiltProject, refreshIframe]);

  const handleFileSelect = (filePath: string) => {
    setSelectedFile(filePath);
    if (isMobile) {
      setMobileCodeView('editor');
    }
  };

  const handleFileSave = async (content: string) => {
    if (!selectedFile) return;

    try {
      await fs.writeFile(`/projects/${projectId}/${selectedFile}`, content);
      setFileContent(content);
    } catch (error) {
      console.error('Failed to save file:', error);
    }
  };

  const ConsoleDropdown = () => {
<<<<<<< HEAD
    const [isOpen, setIsOpen] = useState(false);
    const copiedMessageRef = useRef<number | null>(null);
    const [_, setCopyUpdate] = useState(0);
    
=======
    const getLevelColor = (level: ConsoleMessage['level']) => {
      switch (level) {
        case 'error': return 'text-red-500';
        case 'warn': return 'text-yellow-500';
        case 'info': return 'text-blue-500';
        case 'debug': return 'text-gray-500';
        default: return 'text-gray-400';
      }
    };

    const getLevelIcon = (level: ConsoleMessage['level']) => {
      switch (level) {
        case 'error': return '!';
        case 'warn': return '⚠';
        case 'info': return 'ℹ';
        case 'debug': return '🔍';
        default: return '•';
      }
    };

    const clearConsole = () => {
      clearConsoleMessages();
    };

>>>>>>> ecb74cd3
    const copyMessageToClipboard = async (msg: ConsoleMessage) => {
      try {
        await navigator.clipboard.writeText(msg.message);
        copiedMessageRef.current = msg.id;
        setCopyUpdate(prev => prev + 1);

        // Reset the copied state after 2 seconds
        setTimeout(() => {
          copiedMessageRef.current = null;
          setCopyUpdate(prev => prev + 1);
        }, 2000);
      } catch (error) {
        console.error('Failed to copy message to clipboard:', error);
      }
    };

    const closePanel = () => {
      setIsOpen(false);
    };

    const hasErrors = consoleMessages.some(msg => msg.level === 'error');
    const messageCount = consoleMessages.length;

    return (
      <Popover open={isOpen} onOpenChange={setIsOpen}>
        <PopoverTrigger asChild>
          <Button
            variant="ghost"
            size="sm"
            className="h-8 w-8 p-0 relative hover:bg-accent hover:text-accent-foreground transition-colors"
          >
            <Bug className="h-4 w-4" />
            {hasErrors && (
              <span className="absolute -top-1 -right-1 h-3 w-3 rounded-full border-2 border-background bg-red-500" />
            )}
          </Button>
        </PopoverTrigger>
        <PopoverContent
          align="end"
          className="w-[calc(100vw-1rem)] max-w-[480px] max-h-[512px] overflow-hidden shadow-lg border-0 rounded-lg bg-black p-0"
          sideOffset={4}
        >

          {/* Messages */}
          <div className="h-[60vh] max-h-[512px] w-full bg-black text-white font-mono text-xs relative overflow-y-auto overflow-x-hidden [&::-webkit-scrollbar]:hidden [-ms-overflow-style:none] [scrollbar-width:none]">
            <div className="py-2 px-1 space-y-0">
              {messageCount === 0 ? (
                <div className="flex flex-col items-center justify-center py-12 text-center">
                  <p className="text-sm text-muted-foreground font-medium">No console messages</p>
                  <p className="text-xs text-muted-foreground mt-1">Messages from your project will appear here</p>
                </div>
              ) : (
                consoleMessages.map((msg) => (
                  <div
                    key={msg.id}
                    className="group relative py-0.5 px-1 hover:bg-gray-900 transition-colors duration-150 rounded cursor-pointer"
                    onClick={(e) => {
                      e.stopPropagation();
                      copyMessageToClipboard(msg);
                    }}
                  >
                    <div className={cn(
                      "text-xs font-mono leading-tight whitespace-pre-wrap break-words",
                      msg.level === 'error' ? "text-red-400" :
                      msg.level === 'warn' ? "text-yellow-400" :
                      msg.level === 'info' ? "text-blue-400" :
                      "text-gray-300"
                    )}>
                      {msg.message}
                    </div>
                    <Button
                      variant="ghost"
                      size="sm"
                      onClick={(e) => {
                        e.preventDefault();
                        e.stopPropagation();
                        copyMessageToClipboard(msg);
                      }}
                      className="h-3 w-3 p-0 opacity-0 group-hover:opacity-100 transition-all duration-200 absolute right-1 top-1 hover:bg-muted-foreground/10 text-muted-foreground hover:text-foreground bg-black/50 rounded"
                    >
                      {copiedMessageRef.current === msg.id ? (
                        <Check className="h-2 w-2 text-green-400" />
                      ) : (
                        <Copy className="h-2 w-2" />
                      )}
                    </Button>
                  </div>
                ))
              )}
            </div>
          </div>

          {/* Close button */}
          <button
            onClick={closePanel}
            className="absolute top-2 right-2 h-8 w-8 p-0 bg-gray-800/50 hover:bg-gray-700/70 rounded-md z-10 flex items-center justify-center border-0"
          >
            <X className="h-5 w-5 text-gray-400" />
          </button>
        </PopoverContent>
      </Popover>
    );
  };

  const Menu = () => {
    const isAnyLoading = isBuildLoading;

    return (
      <DropdownMenu>
        <DropdownMenuTrigger asChild>
          <Button
            variant="ghost"
            size="sm"
            className="h-8 w-8 p-0"
          >
            <MenuIcon className="h-4 w-4" />
            <span className="sr-only">Open menu</span>
          </Button>
        </DropdownMenuTrigger>
        <DropdownMenuContent align="end" className="w-48 sm:w-48">
          <DropdownMenuItem
            onClick={handleBuildProject}
            disabled={isBuildLoading}
            className="gap-2"
          >
            {isBuildLoading ? (
              <Loader2 className="h-4 w-4 animate-spin" />
            ) : (
              <Play className="h-4 w-4" />
            )}
            {isBuildLoading ? 'Building...' : 'Build'}
          </DropdownMenuItem>
          <DropdownMenuItem
            onClick={() => setDeployDialogOpen(true)}
            disabled={isAnyLoading}
            className="gap-2"
          >
            <CloudUpload className="h-4 w-4" />
            Deploy
          </DropdownMenuItem>
        </DropdownMenuContent>
      </DropdownMenu>
    );
  };

  return (
    <div className="h-full">
      <Tabs value={activeTab} className="h-full">
        {isPreviewable && (
          <TabsContent value="preview" className="h-full mt-0">
          <div className="h-full w-full flex flex-col relative">
            {/* Always show browser address bar */}
            <div className="h-12 flex items-center w-full">
              <BrowserAddressBar
                currentPath={currentPath}
                onNavigate={hasBuiltProject ? navigateToPath : undefined}
                onRefresh={hasBuiltProject ? refreshIframe : undefined}
                onBack={hasBuiltProject ? goBack : undefined}
                onForward={hasBuiltProject ? goForward : undefined}
                canGoBack={hasBuiltProject && historyIndex > 0}
                canGoForward={hasBuiltProject && historyIndex < navigationHistory.length - 1}
                extraContent={(
                  <div className="flex items-center">
                    {(!isMobile && onToggleView && isPreviewable) && (
                      <Button
                        variant="ghost"
                        size="sm"
                        onClick={onToggleView}
                        className="h-8 gap-2"
                      >
                        <Code className="h-4 w-4" />
                      </Button>
                    )}
                    <ConsoleDropdown />
                    <Menu />
                  </div>
                )}
              />
            </div>

            {/* Content area */}
            <div className="flex-1">
              {hasBuiltProject ? (
                <iframe
                  ref={iframeRef}
                  src={`https://${projectId}.${IFRAME_DOMAIN}${currentPath}`}
                  className="w-full h-full border-0"
                  title="Project Preview"
                  sandbox="allow-scripts allow-same-origin"
                />
              ) : (
                <div className="h-full flex items-center justify-center bg-muted">
                  <div className="text-center">
                    <h3 className="text-lg font-semibold mb-2">{t('projectPreview')}</h3>
                    <p className="text-muted-foreground mb-4">
                      {t('buildProjectToSeePreview')}
                    </p>
                    <Button
                      onClick={handleBuildProject}
                      disabled={isBuildLoading}
                      variant="outline"
                      className="gap-2"
                    >
                      {isBuildLoading ? (
                        <>
                          <Loader2 className="h-5 w-5 animate-spin" />
                          Building...
                        </>
                      ) : (
                        <>
                          <Play className="h-5 w-5" />
                          Build Project
                        </>
                      )}
                    </Button>
                  </div>
                </div>
              )}
            </div>

            {/* Build loading overlay */}
            {isBuildLoading && (
              <div className="absolute inset-0 bg-background/50 backdrop-blur-sm flex items-center justify-center z-10">
                <div className="bg-background/90 border rounded-lg p-4 shadow-lg flex items-center gap-3">
                  <Loader2 className="h-5 w-5 animate-spin text-primary" />
                  <span className="text-sm font-medium">Building project...</span>
                </div>
              </div>
            )}
          </div>
        </TabsContent>
        )}

        <TabsContent value="code" className="h-full mt-0">
          {isMobile ? (
            <div className="h-full flex flex-col">
              {mobileCodeView === 'explorer' ? (
                <ScrollArea className="flex-1">
                  <ScrollBar orientation="horizontal" />
                  <div className="min-w-max">
                    <FileTree
                      projectId={projectId}
                      onFileSelect={handleFileSelect}
                      selectedFile={selectedFile}
                    />
                  </div>
                </ScrollArea>
              ) : (
                <>
                  <div className="p-3 border-b bg-gradient-to-r from-primary/5 to-accent/5 flex items-center gap-2">
                    <Button
                      variant="ghost"
                      size="sm"
                      onClick={() => setMobileCodeView('explorer')}
                      className="p-1"
                    >
                      <ArrowLeft className="h-4 w-4" />
                    </Button>
                    <h3 className="font-semibold flex-1 truncate bg-gradient-to-r from-primary to-accent bg-clip-text text-transparent">
                      {selectedFile ? selectedFile.split('/').pop() : t('fileEditor')}
                    </h3>
                    <GitStatusIndicator projectId={projectId} />
                  </div>
                  <div className="flex-1">
                    {selectedFile ? (
                      <FileEditor
                        filePath={selectedFile}
                        content={fileContent}
                        onSave={handleFileSave}
                        isLoading={isLoading}
                        projectId={projectId}
                      />
                    ) : (
                      <div className="h-full flex items-center justify-center">
                        <div className="text-center">
                          <FolderOpen className="h-12 w-12 mx-auto text-muted-foreground mb-4" />
                          <p className="text-muted-foreground">
                            {t('selectFileFromExplorer')}
                          </p>
                          <Button
                            variant="outline"
                            size="sm"
                            onClick={() => setMobileCodeView('explorer')}
                            className="mt-4"
                          >
                            {t('openFileExplorer')}
                          </Button>
                        </div>
                      </div>
                    )}
                  </div>
                </>
              )}
            </div>
          ) : (
            <div className="h-full flex flex-col">
              {/* Code view header with back button */}
              {!isMobile && onToggleView && isPreviewable && (
                <div className="h-12 px-4 border-b flex items-center bg-gradient-to-r from-muted/20 to-background">
                  <Button
                    variant="ghost"
                    size="sm"
                    onClick={onToggleView}
                    className="gap-2 text-muted-foreground hover:text-foreground"
                  >
                    <ArrowLeft className="h-4 w-4" />
                    {t('backToPreview')}
                  </Button>
                  <div className="flex-1" />
                  <GitStatusIndicator projectId={projectId} />
                </div>
              )}
              {/* Code view header without back button for non-previewable projects */}
              {!isMobile && !isPreviewable && (
                <div className="h-12 px-4 border-b flex items-center bg-gradient-to-r from-muted/20 to-background">
                  <div className="flex-1" />
                  <GitStatusIndicator projectId={projectId} />
                </div>
              )}

              <div className="flex-1 flex min-h-0">
                <div className="w-1/3 border-r flex flex-col">
                  <ScrollArea className="flex-1">
                    <ScrollBar orientation="horizontal" />
                    <div className="min-w-max">
                      <FileTree
                        projectId={projectId}
                        onFileSelect={handleFileSelect}
                        selectedFile={selectedFile}
                      />
                    </div>
                  </ScrollArea>
                </div>

                <div className="flex-1">
                  {selectedFile ? (
                    <FileEditor
                      filePath={selectedFile}
                      content={fileContent}
                      onSave={handleFileSave}
                      isLoading={isLoading}
                      projectId={projectId}
                    />
                  ) : (
                    <div className="h-full flex items-center justify-center">
                      <div className="text-center">
                        <p className="text-muted-foreground">
                          {t('selectFileFromExplorer')}
                        </p>
                      </div>
                    </div>
                  )}
                </div>
              </div>
            </div>
          )}
        </TabsContent>
      </Tabs>

      {/* Deploy Dialog */}
      {projectName && (
        <DeployDialog
          projectId={projectId}
          projectName={projectName}
          open={deployDialogOpen}
          onOpenChange={setDeployDialogOpen}
          onFirstInteraction={onFirstInteraction}
        />
      )}
    </div>
  );
}<|MERGE_RESOLUTION|>--- conflicted
+++ resolved
@@ -99,11 +99,7 @@
   const [currentPath, setCurrentPath] = useState('/');
   const [navigationHistory, setNavigationHistory] = useState<string[]>(['/']);
   const [historyIndex, setHistoryIndex] = useState(0);
-<<<<<<< HEAD
-
-=======
-  const [copiedMessageId, setCopiedMessageId] = useState<number | null>(null);
->>>>>>> ecb74cd3
+const [copiedMessageId, setCopiedMessageId] = useState<number | null>(null);
   const [deployDialogOpen, setDeployDialogOpen] = useState(false);
 
   // Use external state if provided, otherwise use internal state
@@ -288,9 +284,20 @@
     // Add to global console messages
     addConsoleMessage(normalizedLevel, params.message);
 
+    // Also update local state if provided (for external systems)
+    if (setConsoleMessages !== setInternalConsoleMessages) {
+      const newMessage: ConsoleMessage = {
+        id: Date.now() + Math.random(),
+        level: normalizedLevel,
+        message: params.message,
+        timestamp: Date.now(),
+      };
+      setConsoleMessages(prev => [...prev, newMessage]);
+    }
+
     // Log to parent console for debugging with appropriate level
     console[normalizedLevel](`[IFRAME ${params.level.toUpperCase()}] ${params.message}`);
-  }, [setConsoleMessages]);
+  }, [setConsoleMessages, setInternalConsoleMessages]);
 
   const handleFetch = useCallback(async (request: JSONRPCRequest) => {
     const { params, id } = request;
@@ -467,12 +474,10 @@
   };
 
   const ConsoleDropdown = () => {
-<<<<<<< HEAD
     const [isOpen, setIsOpen] = useState(false);
     const copiedMessageRef = useRef<number | null>(null);
     const [_, setCopyUpdate] = useState(0);
-    
-=======
+
     const getLevelColor = (level: ConsoleMessage['level']) => {
       switch (level) {
         case 'error': return 'text-red-500';
@@ -496,8 +501,6 @@
     const clearConsole = () => {
       clearConsoleMessages();
     };
-
->>>>>>> ecb74cd3
     const copyMessageToClipboard = async (msg: ConsoleMessage) => {
       try {
         await navigator.clipboard.writeText(msg.message);
