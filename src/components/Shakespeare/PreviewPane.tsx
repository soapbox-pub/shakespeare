import { encodeBase64 } from '@std/encoding/base64';
import { useState, useEffect, useCallback, useRef } from 'react';
import { useTranslation } from 'react-i18next';
import { useProjectsManager } from '@/hooks/useProjectsManager';
import { useFS } from '@/hooks/useFS';
<<<<<<< HEAD
import { useConsoleMessages, addConsoleMessage, clearConsoleMessages, type ConsoleMessage } from '@/hooks/useConsoleMessages';
=======
import { useBuildProject } from '@/hooks/useBuildProject';
>>>>>>> 02750c9b
import { Tabs, TabsContent } from '@/components/ui/tabs';
import { ScrollArea, ScrollBar } from '@/components/ui/scroll-area';
import { Button } from '@/components/ui/button';
import { FolderOpen, ArrowLeft, X, Bug, Copy, Check, Play, Loader2, MenuIcon, Code } from 'lucide-react';
import { useIsMobile } from '@/hooks/useIsMobile';
import { GitStatusIndicator } from '@/components/GitStatusIndicator';
import { BrowserAddressBar } from '@/components/ui/browser-address-bar';
import {
  DropdownMenu,
  DropdownMenuContent,
  DropdownMenuItem,
  DropdownMenuTrigger,
} from '@/components/ui/dropdown-menu';

import { FileTree } from './FileTree';
import { FileEditor } from './FileEditor';

// Get iframe domain from environment variable
const IFRAME_DOMAIN = import.meta.env.VITE_IFRAME_DOMAIN || 'local-shakespeare.dev';

interface PreviewPaneProps {
  projectId: string;
  activeTab: 'preview' | 'code';
  onToggleView?: () => void;
}

interface JSONRPCRequest {
  jsonrpc: '2.0';
  method: string;
  params: {
    request: {
      url: string;
      method: string;
      headers: Record<string, string>;
      body: string | null;
    }
  };
  id: number;
}

interface JSONRPCResponse {
  jsonrpc: '2.0';
  result?: {
    status: number;
    statusText: string;
    headers: Record<string, string>;
    body: string | null;
  }
  error?: {
    code: number;
    message: string;
    data?: Record<string, unknown>;
  };
  id: number;
}


export function PreviewPane({ projectId, activeTab, onToggleView }: PreviewPaneProps) {
  const { t } = useTranslation();
  const [selectedFile, setSelectedFile] = useState<string | null>(null);
  const [fileContent, setFileContent] = useState<string>('');
  const [isLoading, setIsLoading] = useState(false);
  const [mobileCodeView, setMobileCodeView] = useState<'explorer' | 'editor'>('explorer');
  const isMobile = useIsMobile();
  const [hasBuiltProject, setHasBuiltProject] = useState(false);
  const [currentPath, setCurrentPath] = useState('/');
  const [navigationHistory, setNavigationHistory] = useState<string[]>(['/']);
  const [historyIndex, setHistoryIndex] = useState(0);
  const [copiedMessageId, setCopiedMessageId] = useState<number | null>(null);
  const iframeRef = useRef<HTMLIFrameElement>(null);
  const { fs } = useFS();
  const projectsManager = useProjectsManager();
<<<<<<< HEAD
  const { messages: consoleMessages } = useConsoleMessages();
=======
  const { mutate: buildProject, isPending: isBuildLoading } = useBuildProject(projectId);

  const handleBuildProject = () => {
    buildProject(undefined, {
      onError: (error) => {
        console.error('Build failed:', error);
      }
    });
  };
>>>>>>> 02750c9b

  const loadFileContent = useCallback(async (filePath: string) => {
    setIsLoading(true);
    try {
      const content = await projectsManager.readFile(projectId, filePath);
      setFileContent(content);
    } catch (_error) {
      console.error('Failed to load file:', _error);
      setFileContent('');
    } finally {
      setIsLoading(false);
    }
  }, [projectId, projectsManager]);

  const getContentType = (filename: string): string => {
    const ext = filename.split('.').pop()?.toLowerCase();
    const mimeTypes: Record<string, string> = {
      'html': 'text/html',
      'js': 'application/javascript',
      'mjs': 'application/javascript',
      'css': 'text/css',
      'json': 'application/json',
      'png': 'image/png',
      'jpg': 'image/jpeg',
      'jpeg': 'image/jpeg',
      'gif': 'image/gif',
      'svg': 'image/svg+xml',
      'ico': 'image/x-icon',
      'woff': 'font/woff',
      'woff2': 'font/woff2',
      'ttf': 'font/ttf',
      'eot': 'application/vnd.ms-fontobject',
      'txt': 'text/plain',
      'xml': 'application/xml',
      'pdf': 'application/pdf',
      'zip': 'application/zip',
    };
    return mimeTypes[ext || ''] || 'application/octet-stream';
  };

  const checkForBuiltProject = useCallback(async () => {
    try {
      const exists = await projectsManager.fileExists(projectId, 'dist/index.html');
      setHasBuiltProject(exists);
    } catch (error) {
      console.error('Failed to check for built project:', error);
      setHasBuiltProject(false);
    }
  }, [projectId, projectsManager]);

  const refreshIframe = useCallback(() => {
    if (iframeRef.current) {
      // Force reload the iframe by updating its src
      iframeRef.current.src = '/';
      // Use a small timeout to ensure the src is cleared before setting it back
      setTimeout(() => {
        if (iframeRef.current) {
          iframeRef.current.src = `https://${projectId}.${IFRAME_DOMAIN}${currentPath}`;
        }
      }, 10);
    }
  }, [currentPath, projectId]);

  const navigateToPath = useCallback((path: string) => {
    if (iframeRef.current) {
      const baseUrl = `https://${projectId}.${IFRAME_DOMAIN}`;
      const newUrl = `${baseUrl}${path}`;
      iframeRef.current.src = newUrl;
      setCurrentPath(path);

      // Update navigation history
      const newHistory = navigationHistory.slice(0, historyIndex + 1);
      newHistory.push(path);
      setNavigationHistory(newHistory);
      setHistoryIndex(newHistory.length - 1);
    }
  }, [projectId, navigationHistory, historyIndex]);

  const goBack = useCallback(() => {
    if (historyIndex > 0) {
      const newIndex = historyIndex - 1;
      const path = navigationHistory[newIndex];
      setHistoryIndex(newIndex);
      setCurrentPath(path);

      if (iframeRef.current) {
        const baseUrl = `https://${projectId}.${IFRAME_DOMAIN}`;
        const newUrl = `${baseUrl}${path}`;
        iframeRef.current.src = newUrl;
      }
    }
  }, [historyIndex, navigationHistory, projectId]);

  const goForward = useCallback(() => {
    if (historyIndex < navigationHistory.length - 1) {
      const newIndex = historyIndex + 1;
      const path = navigationHistory[newIndex];
      setHistoryIndex(newIndex);
      setCurrentPath(path);

      if (iframeRef.current) {
        const baseUrl = `https://${projectId}.${IFRAME_DOMAIN}`;
        const newUrl = `${baseUrl}${path}`;
        iframeRef.current.src = newUrl;
      }
    }
  }, [historyIndex, navigationHistory, projectId]);

  const sendResponse = useCallback((message: JSONRPCResponse) => {
    if (iframeRef.current?.contentWindow) {
      console.log(`Sending response to iframe:`, message);
      const targetOrigin = `https://${projectId}.${IFRAME_DOMAIN}`;
      iframeRef.current.contentWindow.postMessage(message, targetOrigin);
    }
  }, [projectId]);

  const sendError = useCallback((message: JSONRPCResponse) => {
    if (iframeRef.current?.contentWindow) {
      const targetOrigin = `https://${projectId}.${IFRAME_DOMAIN}`;
      iframeRef.current.contentWindow.postMessage(message, targetOrigin);
    }
  }, [projectId]);

  const handleConsoleMessage = useCallback((message: {
    jsonrpc: '2.0';
    method: 'console';
    params: {
      level: 'log' | 'warn' | 'error' | 'info' | 'debug';
      message: string;
    };
  }) => {
    const { params } = message;

    // Normalize level to ensure it's one of our supported types
    let normalizedLevel: ConsoleMessage['level'] = 'log';
    if (['log', 'warn', 'error', 'info', 'debug'].includes(params.level)) {
      normalizedLevel = params.level as ConsoleMessage['level'];
    }

    // Add to global console messages
    addConsoleMessage(normalizedLevel, params.message);

    // Log to parent console for debugging with appropriate level
    console[normalizedLevel](`[IFRAME ${params.level.toUpperCase()}] ${params.message}`);
  }, []);

  const handleFetch = useCallback(async (request: JSONRPCRequest) => {
    const { params, id } = request;
    const { request: fetchRequest } = params;

    console.log(`Preview iframe requesting: ${fetchRequest.url}`);

    try {
      // Parse the URL and validate origin
      const url = new URL(fetchRequest.url);
      const expectedOrigin = `https://${projectId}.${IFRAME_DOMAIN}`;

      if (url.origin !== expectedOrigin) {
        console.log(`Invalid origin: ${url.origin}, expected: ${expectedOrigin}`);
        sendError({
          jsonrpc: '2.0',
          error: {
            code: -32003,
            message: 'Invalid URL - origin mismatch',
            data: { url: fetchRequest.url, expectedOrigin }
          },
          id
        });
        return;
      }

      const path = url.pathname;
      const filePath = path;

      // SPA routing: try to serve the exact file first
      try {
        const bytes = await projectsManager.readFileBytes(projectId, 'dist' + filePath);
        console.log(`Serving file: ${filePath}`);

        sendResponse({
          jsonrpc: '2.0',
          result: {
            status: 200,
            statusText: 'OK',
            headers: {
              'Content-Type': getContentType(filePath),
              'Cache-Control': 'no-cache',
            },
            body: encodeBase64(bytes),
          },
          id
        });
        return;
      } catch {
        // File not found, try SPA fallback to index.html
        console.log(`File not found: ${filePath}, trying index.html fallback`);
      }

      // SPA fallback: serve index.html for non-file requests
      try {
        const bytes = await projectsManager.readFileBytes(projectId, 'dist/index.html');
        console.log(`Serving index.html fallback for: ${path}`);

        sendResponse({
          jsonrpc: '2.0',
          result: {
            status: 200,
            statusText: 'OK',
            headers: {
              'Content-Type': 'text/html',
              'Cache-Control': 'no-cache',
            },
            body: encodeBase64(bytes),
          },
          id
        });
      } catch {
        // Even index.html doesn't exist
        console.log(`No files found, returning 404 for: ${path}`);

        sendResponse({
          jsonrpc: '2.0',
          result: {
            status: 404,
            statusText: 'Not Found',
            headers: {
              'Content-Type': 'text/plain',
            },
            body: encodeBase64(`File not found: ${path}`),
          },
          id
        });
      }
    } catch (error) {
      console.error('Error processing fetch request:', error);
      sendError({
        jsonrpc: '2.0',
        error: {
          code: -32002,
          message: 'Request processing error',
          data: { url: fetchRequest.url, error: String(error) }
        },
        id
      });
    }
  }, [projectId, projectsManager, sendResponse, sendError]);

  // Setup messaging protocol for iframe communication
  useEffect(() => {
    const handleMessage = (event: MessageEvent) => {
      // Verify origin for security
      const expectedOrigin = `https://${projectId}.${IFRAME_DOMAIN}`;
      if (event.origin !== expectedOrigin) {
        console.log(`Ignoring message from unexpected origin: ${event.origin}, expected: ${expectedOrigin}`);
        return;
      }

      const message = event.data;
      console.log('Received message from iframe:', message);
      if (message.jsonrpc === '2.0' && message.method === 'fetch') {
        handleFetch(message);
      } else if (message.jsonrpc === '2.0' && message.method === 'console') {
        handleConsoleMessage(message);
      }
    };

    window.addEventListener('message', handleMessage);
    return () => window.removeEventListener('message', handleMessage);
  }, [handleFetch, handleConsoleMessage, projectId]);

  useEffect(() => {
    if (selectedFile) {
      loadFileContent(selectedFile);
    }
  }, [selectedFile, loadFileContent]);

  useEffect(() => {
    checkForBuiltProject();
  }, [checkForBuiltProject]);

  // Listen for build completion events to refresh the iframe
  useEffect(() => {
    const handleBuildComplete = (event: CustomEvent) => {
      if (event.detail?.projectId === projectId) {
        console.log('Build completed for project, refreshing preview');
        // Check for built project and refresh iframe
        checkForBuiltProject();
        refreshIframe();
      }
    };

    window.addEventListener('buildComplete', handleBuildComplete as EventListener);
    return () => window.removeEventListener('buildComplete', handleBuildComplete as EventListener);
  }, [projectId, checkForBuiltProject, refreshIframe]);

  const handleFileSelect = (filePath: string) => {
    setSelectedFile(filePath);
    if (isMobile) {
      setMobileCodeView('editor');
    }
  };

  const handleFileSave = async (content: string) => {
    if (!selectedFile) return;

    try {
      await fs.writeFile(`/projects/${projectId}/${selectedFile}`, content);
      setFileContent(content);
    } catch (error) {
      console.error('Failed to save file:', error);
    }
  };

  const ConsoleDropdown = () => {
    const getLevelColor = (level: ConsoleMessage['level']) => {
      switch (level) {
        case 'error': return 'text-red-500';
        case 'warn': return 'text-yellow-500';
        case 'info': return 'text-blue-500';
        case 'debug': return 'text-gray-500';
        default: return 'text-gray-400';
      }
    };
<<<<<<< HEAD

    const getLevelIcon = (level: ConsoleMessage['level']) => {
      switch (level) {
        case 'error': return '!';
        case 'warn': return '⚠';
        case 'info': return 'ℹ';
        case 'debug': return '🔍';
        default: return '•';
      }
    };

    const clearConsole = () => {
      clearConsoleMessages();
    };

    const copyMessageToClipboard = async (msg: ConsoleMessage) => {
      try {
        // Create a formatted string with all message details
        const formattedMessage = `[${msg.level.toUpperCase()}] ${msg.message}`;

        await navigator.clipboard.writeText(formattedMessage);
        setCopiedMessageId(msg.id);

        // Reset the copied state after 2 seconds
        setTimeout(() => {
          setCopiedMessageId(null);
        }, 2000);
      } catch (error) {
        console.error('Failed to copy message to clipboard:', error);
      }
    };

    return (
      <DropdownMenu>
        <DropdownMenuTrigger asChild>
          <Button variant="ghost" size="sm" className="h-8 w-8 p-0 relative">
            <Bug className="h-4 w-4" />
            {consoleMessages.some(msg => msg.level === 'error') && (
              <span className="absolute bottom-0 left-0 h-2 w-2 bg-red-500 rounded-full"></span>
            )}
          </Button>
        </DropdownMenuTrigger>
        <DropdownMenuContent align="end" className="w-96 max-w-96 max-h-96 overflow-x-hidden">
          <div className="flex items-center justify-between p-2 border-b">
            <span className="font-medium text-sm">Console Output ({consoleMessages.length})</span>
            <Button variant="ghost" size="sm" onClick={clearConsole}>
              <X className="h-3 w-3" />
            </Button>
          </div>
          <ScrollArea className="h-80 w-full max-w-full overflow-x-hidden">
            <div className="space-y-1 p-2 w-full max-w-full overflow-x-hidden">
              {consoleMessages.length === 0 ? (
                <div className="text-center text-muted-foreground text-sm py-4">
                  No console messages
                </div>
              ) : (
                consoleMessages.map((msg) => (
                  <div
                    key={msg.id}
                    className={`text-xs font-mono p-2 rounded ${getLevelColor(msg.level)} bg-muted/50 group relative w-full overflow-hidden`}
                  >
                    <div className="flex items-start justify-between w-full">
                      <div className="whitespace-pre-wrap break-all flex-1 pr-2 overflow-x-hidden">{getLevelIcon(msg.level)} {msg.message}</div>
                      <Button
                        variant="ghost"
                        size="sm"
                        onClick={() => copyMessageToClipboard(msg)}
                        className="h-6 w-6 p-0 opacity-0 group-hover:opacity-100 transition-opacity duration-200 flex-shrink-0"
                      >
                        {copiedMessageId === msg.id ? (
                          <Check className="h-3 w-3 text-green-500" />
                        ) : (
                          <Copy className="h-3 w-3" />
                        )}
                      </Button>
                    </div>
                  </div>
                ))
              )}
            </div>
          </ScrollArea>
=======

    const getLevelIcon = (level: ConsoleMessage['level']) => {
      switch (level) {
        case 'error': return '!';
        case 'warn': return '⚠';
        case 'info': return 'ℹ';
        case 'debug': return '🔍';
        default: return '•';
      }
    };

    const clearConsole = () => {
      setConsoleMessages([]);
    };

    const copyMessageToClipboard = async (msg: ConsoleMessage) => {
      try {
        // Create a formatted string with all message details
        const formattedMessage = `[${msg.level.toUpperCase()}] ${msg.message}`;

        await navigator.clipboard.writeText(formattedMessage);
        setCopiedMessageId(msg.id);

        // Reset the copied state after 2 seconds
        setTimeout(() => {
          setCopiedMessageId(null);
        }, 2000);
      } catch (error) {
        console.error('Failed to copy message to clipboard:', error);
      }
    };

    return (
      <DropdownMenu>
        <DropdownMenuTrigger asChild>
          <Button variant="ghost" size="sm" className="h-8 w-8 p-0 relative">
            <Bug className="h-4 w-4" />
            {consoleMessages.some(msg => msg.level === 'error') && (
              <span className="absolute bottom-0 left-0 h-2 w-2 bg-red-500 rounded-full"></span>
            )}
          </Button>
        </DropdownMenuTrigger>
        <DropdownMenuContent align="end" className="w-96 max-w-96 max-h-96 overflow-x-hidden">
          <div className="flex items-center justify-between p-2 border-b">
            <span className="font-medium text-sm">Console Output ({consoleMessages.length})</span>
            <Button variant="ghost" size="sm" onClick={clearConsole}>
              <X className="h-3 w-3" />
            </Button>
          </div>
          <ScrollArea className="h-80 w-full max-w-full overflow-x-hidden">
            <div className="space-y-1 p-2 w-full max-w-full overflow-x-hidden">
              {consoleMessages.length === 0 ? (
                <div className="text-center text-muted-foreground text-sm py-4">
                  No console messages
                </div>
              ) : (
                consoleMessages.map((msg) => (
                  <div
                    key={msg.id}
                    className={`text-xs font-mono p-2 rounded ${getLevelColor(msg.level)} bg-muted/50 group relative w-full overflow-hidden`}
                  >
                    <div className="flex items-start justify-between w-full">
                      <div className="whitespace-pre-wrap break-all flex-1 pr-2 overflow-x-hidden">{getLevelIcon(msg.level)} {msg.message}</div>
                      <Button
                        variant="ghost"
                        size="sm"
                        onClick={() => copyMessageToClipboard(msg)}
                        className="h-6 w-6 p-0 opacity-0 group-hover:opacity-100 transition-opacity duration-200 flex-shrink-0"
                      >
                        {copiedMessageId === msg.id ? (
                          <Check className="h-3 w-3 text-green-500" />
                        ) : (
                          <Copy className="h-3 w-3" />
                        )}
                      </Button>
                    </div>
                  </div>
                ))
              )}
            </div>
          </ScrollArea>
        </DropdownMenuContent>
      </DropdownMenu>
    );
  };

  const Menu = () => {
    return (
      <DropdownMenu>
        <DropdownMenuTrigger asChild>
          <Button
            variant="ghost"
            size="sm"
            className="h-8 w-8 p-0"
          >
            <MenuIcon className="h-4 w-4" />
            <span className="sr-only">Open menu</span>
          </Button>
        </DropdownMenuTrigger>
        <DropdownMenuContent align="end" className="w-48">
          {(!isMobile && onToggleView) && (
            <DropdownMenuItem
              onClick={onToggleView}
              className="gap-2"
            >
              <Code className="h-4 w-4" />
              View Code
            </DropdownMenuItem>
          )}
          <DropdownMenuItem
            onClick={handleBuildProject}
            disabled={isBuildLoading}
            className="gap-2"
          >
            {isBuildLoading ? (
              <Loader2 className="h-4 w-4 animate-spin" />
            ) : (
              <Play className="h-4 w-4" />
            )}
            {isBuildLoading ? 'Building...' : 'Build'}
          </DropdownMenuItem>
>>>>>>> 02750c9b
        </DropdownMenuContent>
      </DropdownMenu>
    );
  };

  return (
    <div className="h-full">
      <Tabs value={activeTab} className="h-full">
        <TabsContent value="preview" className="h-full mt-0">
          <div className="h-full w-full flex flex-col relative">
            {/* Always show browser address bar */}
            <div className="h-12 flex items-center w-full">
              <BrowserAddressBar
                currentPath={currentPath}
                onNavigate={hasBuiltProject ? navigateToPath : undefined}
                onRefresh={hasBuiltProject ? refreshIframe : undefined}
                onBack={hasBuiltProject ? goBack : undefined}
                onForward={hasBuiltProject ? goForward : undefined}
                canGoBack={hasBuiltProject && historyIndex > 0}
                canGoForward={hasBuiltProject && historyIndex < navigationHistory.length - 1}
                extraContent={(
                  <div className="flex items-center">
                    <ConsoleDropdown />
                    <Menu />
                  </div>
                )}
              />
            </div>

            {/* Content area */}
            <div className="flex-1">
              {hasBuiltProject ? (
                <iframe
                  ref={iframeRef}
                  src={`https://${projectId}.${IFRAME_DOMAIN}${currentPath}`}
                  className="w-full h-full border-0"
                  title="Project Preview"
                  sandbox="allow-scripts allow-same-origin"
                />
              ) : (
                <div className="h-full flex items-center justify-center bg-muted">
                  <div className="text-center">
                    <h3 className="text-lg font-semibold mb-2">{t('projectPreview')}</h3>
                    <p className="text-muted-foreground mb-4">
                      {t('buildProjectToSeePreview')}
                    </p>
                    <Button
                      onClick={handleBuildProject}
                      disabled={isBuildLoading}
                      variant="outline"
                      className="gap-2"
                    >
                      {isBuildLoading ? (
                        <>
                          <Loader2 className="h-5 w-5 animate-spin" />
                          Building...
                        </>
                      ) : (
                        <>
                          <Play className="h-5 w-5" />
                          Build Project
                        </>
                      )}
                    </Button>
                  </div>
                </div>
              )}
            </div>

            {/* Build loading overlay */}
            {isBuildLoading && (
              <div className="absolute inset-0 bg-background/50 backdrop-blur-sm flex items-center justify-center z-10">
                <div className="bg-background/90 border rounded-lg p-4 shadow-lg flex items-center gap-3">
                  <Loader2 className="h-5 w-5 animate-spin text-primary" />
                  <span className="text-sm font-medium">Building project...</span>
                </div>
              </div>
            )}
          </div>
        </TabsContent>

        <TabsContent value="code" className="h-full mt-0">
          {isMobile ? (
            <div className="h-full flex flex-col">
              {mobileCodeView === 'explorer' ? (
                <ScrollArea className="flex-1">
                  <ScrollBar orientation="horizontal" />
                  <div className="min-w-max">
                    <FileTree
                      projectId={projectId}
                      onFileSelect={handleFileSelect}
                      selectedFile={selectedFile}
                    />
                  </div>
                </ScrollArea>
              ) : (
                <>
                  <div className="p-3 border-b bg-gradient-to-r from-primary/5 to-accent/5 flex items-center gap-2">
                    <Button
                      variant="ghost"
                      size="sm"
                      onClick={() => setMobileCodeView('explorer')}
                      className="p-1"
                    >
                      <ArrowLeft className="h-4 w-4" />
                    </Button>
                    <h3 className="font-semibold flex-1 truncate bg-gradient-to-r from-primary to-accent bg-clip-text text-transparent">
                      {selectedFile ? selectedFile.split('/').pop() : t('fileEditor')}
                    </h3>
                    <GitStatusIndicator projectId={projectId} />
                  </div>
                  <div className="flex-1">
                    {selectedFile ? (
                      <FileEditor
                        filePath={selectedFile}
                        content={fileContent}
                        onSave={handleFileSave}
                        isLoading={isLoading}
                        projectId={projectId}
                      />
                    ) : (
                      <div className="h-full flex items-center justify-center">
                        <div className="text-center">
                          <FolderOpen className="h-12 w-12 mx-auto text-muted-foreground mb-4" />
                          <p className="text-muted-foreground">
                            {t('selectFileFromExplorer')}
                          </p>
                          <Button
                            variant="outline"
                            size="sm"
                            onClick={() => setMobileCodeView('explorer')}
                            className="mt-4"
                          >
                            {t('openFileExplorer')}
                          </Button>
                        </div>
                      </div>
                    )}
                  </div>
                </>
              )}
            </div>
          ) : (
            <div className="h-full flex flex-col">
              {/* Code view header with back button */}
              {!isMobile && onToggleView && (
                <div className="h-12 px-4 border-b flex items-center bg-gradient-to-r from-muted/20 to-background">
                  <Button
                    variant="ghost"
                    size="sm"
                    onClick={onToggleView}
                    className="gap-2 text-muted-foreground hover:text-foreground"
                  >
                    <ArrowLeft className="h-4 w-4" />
                    {t('backToPreview')}
                  </Button>
                  <div className="flex-1" />
                  <GitStatusIndicator projectId={projectId} />
                </div>
              )}

              <div className="flex-1 flex min-h-0">
                <div className="w-1/3 border-r flex flex-col">
                  <ScrollArea className="flex-1">
                    <ScrollBar orientation="horizontal" />
                    <div className="min-w-max">
                      <FileTree
                        projectId={projectId}
                        onFileSelect={handleFileSelect}
                        selectedFile={selectedFile}
                      />
                    </div>
                  </ScrollArea>
                </div>

                <div className="flex-1">
                  {selectedFile ? (
                    <FileEditor
                      filePath={selectedFile}
                      content={fileContent}
                      onSave={handleFileSave}
                      isLoading={isLoading}
                      projectId={projectId}
                    />
                  ) : (
                    <div className="h-full flex items-center justify-center">
                      <div className="text-center">
                        <p className="text-muted-foreground">
                          {t('selectFileFromExplorer')}
                        </p>
                      </div>
                    </div>
                  )}
                </div>
              </div>
            </div>
          )}
        </TabsContent>
      </Tabs>
    </div>
  );
}<|MERGE_RESOLUTION|>--- conflicted
+++ resolved
@@ -3,11 +3,8 @@
 import { useTranslation } from 'react-i18next';
 import { useProjectsManager } from '@/hooks/useProjectsManager';
 import { useFS } from '@/hooks/useFS';
-<<<<<<< HEAD
 import { useConsoleMessages, addConsoleMessage, clearConsoleMessages, type ConsoleMessage } from '@/hooks/useConsoleMessages';
-=======
 import { useBuildProject } from '@/hooks/useBuildProject';
->>>>>>> 02750c9b
 import { Tabs, TabsContent } from '@/components/ui/tabs';
 import { ScrollArea, ScrollBar } from '@/components/ui/scroll-area';
 import { Button } from '@/components/ui/button';
@@ -80,9 +77,7 @@
   const iframeRef = useRef<HTMLIFrameElement>(null);
   const { fs } = useFS();
   const projectsManager = useProjectsManager();
-<<<<<<< HEAD
   const { messages: consoleMessages } = useConsoleMessages();
-=======
   const { mutate: buildProject, isPending: isBuildLoading } = useBuildProject(projectId);
 
   const handleBuildProject = () => {
@@ -92,7 +87,6 @@
       }
     });
   };
->>>>>>> 02750c9b
 
   const loadFileContent = useCallback(async (filePath: string) => {
     setIsLoading(true);
@@ -416,7 +410,6 @@
         default: return 'text-gray-400';
       }
     };
-<<<<<<< HEAD
 
     const getLevelIcon = (level: ConsoleMessage['level']) => {
       switch (level) {
@@ -430,88 +423,6 @@
 
     const clearConsole = () => {
       clearConsoleMessages();
-    };
-
-    const copyMessageToClipboard = async (msg: ConsoleMessage) => {
-      try {
-        // Create a formatted string with all message details
-        const formattedMessage = `[${msg.level.toUpperCase()}] ${msg.message}`;
-
-        await navigator.clipboard.writeText(formattedMessage);
-        setCopiedMessageId(msg.id);
-
-        // Reset the copied state after 2 seconds
-        setTimeout(() => {
-          setCopiedMessageId(null);
-        }, 2000);
-      } catch (error) {
-        console.error('Failed to copy message to clipboard:', error);
-      }
-    };
-
-    return (
-      <DropdownMenu>
-        <DropdownMenuTrigger asChild>
-          <Button variant="ghost" size="sm" className="h-8 w-8 p-0 relative">
-            <Bug className="h-4 w-4" />
-            {consoleMessages.some(msg => msg.level === 'error') && (
-              <span className="absolute bottom-0 left-0 h-2 w-2 bg-red-500 rounded-full"></span>
-            )}
-          </Button>
-        </DropdownMenuTrigger>
-        <DropdownMenuContent align="end" className="w-96 max-w-96 max-h-96 overflow-x-hidden">
-          <div className="flex items-center justify-between p-2 border-b">
-            <span className="font-medium text-sm">Console Output ({consoleMessages.length})</span>
-            <Button variant="ghost" size="sm" onClick={clearConsole}>
-              <X className="h-3 w-3" />
-            </Button>
-          </div>
-          <ScrollArea className="h-80 w-full max-w-full overflow-x-hidden">
-            <div className="space-y-1 p-2 w-full max-w-full overflow-x-hidden">
-              {consoleMessages.length === 0 ? (
-                <div className="text-center text-muted-foreground text-sm py-4">
-                  No console messages
-                </div>
-              ) : (
-                consoleMessages.map((msg) => (
-                  <div
-                    key={msg.id}
-                    className={`text-xs font-mono p-2 rounded ${getLevelColor(msg.level)} bg-muted/50 group relative w-full overflow-hidden`}
-                  >
-                    <div className="flex items-start justify-between w-full">
-                      <div className="whitespace-pre-wrap break-all flex-1 pr-2 overflow-x-hidden">{getLevelIcon(msg.level)} {msg.message}</div>
-                      <Button
-                        variant="ghost"
-                        size="sm"
-                        onClick={() => copyMessageToClipboard(msg)}
-                        className="h-6 w-6 p-0 opacity-0 group-hover:opacity-100 transition-opacity duration-200 flex-shrink-0"
-                      >
-                        {copiedMessageId === msg.id ? (
-                          <Check className="h-3 w-3 text-green-500" />
-                        ) : (
-                          <Copy className="h-3 w-3" />
-                        )}
-                      </Button>
-                    </div>
-                  </div>
-                ))
-              )}
-            </div>
-          </ScrollArea>
-=======
-
-    const getLevelIcon = (level: ConsoleMessage['level']) => {
-      switch (level) {
-        case 'error': return '!';
-        case 'warn': return '⚠';
-        case 'info': return 'ℹ';
-        case 'debug': return '🔍';
-        default: return '•';
-      }
-    };
-
-    const clearConsole = () => {
-      setConsoleMessages([]);
     };
 
     const copyMessageToClipboard = async (msg: ConsoleMessage) => {
@@ -620,7 +531,6 @@
             )}
             {isBuildLoading ? 'Building...' : 'Build'}
           </DropdownMenuItem>
->>>>>>> 02750c9b
         </DropdownMenuContent>
       </DropdownMenu>
     );
