import { useState, useMemo } from 'react';
import { useTranslation } from 'react-i18next';
<<<<<<< HEAD
import { Check, Bot, ArrowLeft, Trash2, GripVertical, ChevronDown, RotateCcw, FileText, Plus, Edit, MessageCircle } from 'lucide-react';
=======
import { Check, Bot, ArrowLeft, Trash2, GripVertical, ChevronDown, RotateCcw, FileText, Plus, Edit, ExternalLink } from 'lucide-react';
>>>>>>> 2096c83b
import {
  DndContext,
  closestCenter,
  KeyboardSensor,
  PointerSensor,
  useSensor,
  useSensors,
  type DragEndEvent,
} from '@dnd-kit/core';
import {
  arrayMove,
  SortableContext,
  sortableKeyboardCoordinates,
  verticalListSortingStrategy,
} from '@dnd-kit/sortable';
import {
  useSortable,
} from '@dnd-kit/sortable';
import { CSS } from '@dnd-kit/utilities';
import { Button } from '@/components/ui/button';
import { Input } from '@/components/ui/input';
import { PasswordInput } from '@/components/ui/password-input';
import { Label } from '@/components/ui/label';
import { Checkbox } from '@/components/ui/checkbox';
import { Textarea } from '@/components/ui/textarea';
import { Accordion, AccordionContent, AccordionItem, AccordionTrigger } from '@/components/ui/accordion';
import { Card, CardContent } from '@/components/ui/card';
import { CreditsBadge } from '@/components/CreditsBadge';
import { CreditsDialog } from '@/components/CreditsDialog';
import { Select, SelectContent, SelectItem, SelectTrigger, SelectValue } from '@/components/ui/select';
import { Separator } from '@/components/ui/separator';
import { useAISettings } from '@/hooks/useAISettings';
import { useIsMobile } from '@/hooks/useIsMobile';
import { useCurrentUser } from '@/hooks/useCurrentUser';
import { useAppContext } from '@/hooks/useAppContext';
import { useNavigate, Link } from 'react-router-dom';
import type { AIProvider } from '@/contexts/AISettingsContext';
import { AI_PROVIDER_PRESETS, type PresetProvider } from '@/lib/aiProviderPresets';
import { ExternalFavicon } from '@/components/ExternalFavicon';
import { MCPServersSection } from '@/components/MCPServersSection';
import { PluginsSection } from '@/components/PluginsSection';
import { ProjectTemplatesSection } from '@/components/ProjectTemplatesSection';
import { defaultSystemPrompt } from '@/lib/system';
import { defaultGlobalChatSystemPrompt } from '@/lib/globalChatSystem';

interface SortableProviderItemProps {
  provider: AIProvider;
  preset?: PresetProvider;
  onRemove: (id: string) => void;
  onSetProvider: (provider: AIProvider) => void;
  onOpenCreditsDialog: (providerId: string) => void;
  showDragHandle: boolean;
}

function SortableProviderItem({ provider, preset, onRemove, onSetProvider, onOpenCreditsDialog, showDragHandle }: SortableProviderItemProps) {
  const { t } = useTranslation();
  const {
    attributes,
    listeners,
    setNodeRef,
    transform,
    transition,
    isDragging,
  } = useSortable({ id: provider.id });

  const style = {
    transform: CSS.Transform.toString(transform),
    transition,
    opacity: isDragging ? 0.5 : 1,
  };

  return (
    <AccordionItem
      ref={setNodeRef}
      style={style}
      value={provider.id}
      className="border rounded-lg"
    >
      <AccordionTrigger className="px-4 py-3 hover:no-underline">
        <div className="flex items-center gap-2 w-full mr-3">
          {showDragHandle && (
            <div
              {...attributes}
              {...listeners}
              className="cursor-grab active:cursor-grabbing p-1 -ml-1 text-muted-foreground hover:text-foreground"
            >
              <GripVertical className="h-4 w-4" />
            </div>
          )}
          {provider.baseURL ? (
            <ExternalFavicon
              url={provider.baseURL}
              size={16}
              fallback={<Bot size={16} />}
            />
          ) : (
            <Bot size={16} />
          )}
          <span className="font-medium">
            {provider.name}
          </span>
          <div className="ml-auto">
            <CreditsBadge
              provider={provider}
              onOpenDialog={() => onOpenCreditsDialog(provider.id)}
            />
          </div>
        </div>
      </AccordionTrigger>
      <AccordionContent className="px-4 pb-4">
        <div className="space-y-3">
          <div className="grid gap-2">
            <Label htmlFor={`${provider.id}-name`}>
              {t('name')} <span className="text-destructive">*</span>
            </Label>
            <Input
              id={`${provider.id}-name`}
              placeholder={preset?.name || provider.id}
              value={provider.name || ''}
              onChange={(e) => onSetProvider({ ...provider, name: e.target.value })}
            />
          </div>
          <div className="grid gap-2">
            <Label htmlFor={`${provider.id}-baseURL`}>
              {t('baseUrl')} <span className="text-destructive">*</span>
            </Label>
            <Input
              id={`${provider.id}-baseURL`}
              placeholder="https://api.example.com/v1"
              value={provider.baseURL || ''}
              onChange={(e) => onSetProvider({ ...provider, baseURL: e.target.value })}
            />
          </div>
          <div className="grid gap-2">
            <Label htmlFor={`${provider.id}-auth`}>{t('authentication')}</Label>
            <Select
              value={provider.nostr ? 'nostr' : 'api-key'}
              onValueChange={(value: 'api-key' | 'nostr') => onSetProvider({
                ...provider,
                nostr: value === 'nostr' || undefined,
                apiKey: value === 'nostr' ? undefined : provider.apiKey
              })}
            >
              <SelectTrigger>
                <SelectValue />
              </SelectTrigger>
              <SelectContent>
                <SelectItem value="api-key">{t('apiKey')}</SelectItem>
                <SelectItem value="nostr">Nostr</SelectItem>
              </SelectContent>
            </Select>
          </div>
          {!provider.nostr && (
            <div className="grid gap-2">
              <Label htmlFor={`${provider.id}-apiKey`}>{t('apiKey')}</Label>
              <PasswordInput
                id={`${provider.id}-apiKey`}
                placeholder={t('enterApiKey')}
                value={provider.apiKey || ''}
                onChange={(e) => onSetProvider({ ...provider, apiKey: e.target.value })}
              />
            </div>
          )}
          <div className="flex items-center gap-2">
            <Checkbox
              id={`${provider.id}-proxy`}
              checked={provider.proxy || false}
              onCheckedChange={(checked) => onSetProvider({
                ...provider,
                proxy: checked === true || undefined
              })}
            />
            <Label htmlFor={`${provider.id}-proxy`} className="cursor-pointer">
              {t('useCorsProxy')}
            </Label>
          </div>
          <Button
            variant="destructive"
            size="sm"
            onClick={() => onRemove(provider.id)}
          >
            <Trash2 className="h-4 w-4 mr-2" />
            {t('delete')}
          </Button>
        </div>
      </AccordionContent>
    </AccordionItem>
  );
}

// Helper function to generate ID from name
function generateIdFromName(name: string): string {
  return name
    .toLowerCase()
    .replace(/[^a-z0-9]+/g, '-') // Replace non-alphanumeric chars with hyphens
    .replace(/^-+|-+$/g, ''); // Remove leading/trailing hyphens
}

export function AISettings() {
  const { t } = useTranslation();
  const { settings, setProvider, removeProvider, setProviders } = useAISettings();
  const isMobile = useIsMobile();
  const navigate = useNavigate();
  const { user } = useCurrentUser();
  const { config, defaultConfig, updateConfig } = useAppContext();
  const [customProviderName, setCustomProviderName] = useState('');
  const [customProviderId, setCustomProviderId] = useState('');
  const [customIdManuallyEdited, setCustomIdManuallyEdited] = useState(false);
  const [customBaseURL, setCustomBaseURL] = useState('');
  const [customApiKey, setCustomApiKey] = useState('');
  const [customAuthMethod, setCustomAuthMethod] = useState<'api-key' | 'nostr'>('api-key');
  const [customProxy, setCustomProxy] = useState(false);
  const [presetApiKeys, setPresetApiKeys] = useState<Record<string, string>>({});
  const [presetTermsAgreements, setPresetTermsAgreements] = useState<Record<string, boolean>>({});
  const [activeCreditsDialog, setActiveCreditsDialog] = useState<string | null>(null);
  const [showAdvanced, setShowAdvanced] = useState(false);
  const [systemPromptInput, setSystemPromptInput] = useState(config.systemPrompt || defaultSystemPrompt);
  const [chatSystemPromptInput, setChatSystemPromptInput] = useState(
    config.globalChatSystemPrompt || defaultGlobalChatSystemPrompt
  );

  // Check if system prompt differs from default
  const isSystemPromptModified = useMemo(() =>
    (config.systemPrompt || defaultSystemPrompt) !== (defaultConfig.systemPrompt || defaultSystemPrompt),
  [config, defaultConfig]);

  // Check if chat system prompt differs from default
  const isChatSystemPromptModified = useMemo(() =>
    (config.globalChatSystemPrompt || defaultGlobalChatSystemPrompt) !== defaultGlobalChatSystemPrompt,
  [config]);

  const restoreSystemPrompt = () => {
    const defaultValue = defaultSystemPrompt;
    setSystemPromptInput(defaultValue);
    updateConfig((current) => {
      const { systemPrompt, ...rest } = current;
      return rest;
    });
  };

  const restoreChatSystemPrompt = () => {
    setChatSystemPromptInput(defaultGlobalChatSystemPrompt);
    updateConfig((current) => {
      const { globalChatSystemPrompt, ...rest } = current;
      return rest;
    });
  };

  const sensors = useSensors(
    useSensor(PointerSensor),
    useSensor(KeyboardSensor, {
      coordinateGetter: sortableKeyboardCoordinates,
    })
  );

  const handleAddPresetProvider = (preset: PresetProvider) => {
    const apiKey = presetApiKeys[preset.id] as string | undefined;

    // Check if user agreed to terms
    if (!presetTermsAgreements[preset.id]) return;

    const newProvider: AIProvider = {
      id: preset.id,
      name: preset.name,
      baseURL: preset.baseURL,
    };

    if (typeof apiKey === 'string') {
      newProvider.apiKey = apiKey.trim();
    }
    if (typeof preset.nostr === 'boolean') {
      newProvider.nostr = preset.nostr;
    }
    if (typeof preset.proxy === 'boolean') {
      newProvider.proxy = preset.proxy;
    }

    // Auto-save: Add provider immediately to persistent storage
    setProvider(newProvider);

    // Clear the API key input and terms agreement for this preset
    setPresetApiKeys(prev => ({
      ...prev,
      [preset.id]: '',
    }));
    setPresetTermsAgreements(prev => ({
      ...prev,
      [preset.id]: false,
    }));
  };

  const handleAddCustomProvider = () => {
    if (!customProviderName.trim() || !customProviderId.trim() || !customBaseURL.trim()) return;

    const newProvider: AIProvider = {
      id: customProviderId.trim(),
      name: customProviderName.trim(),
      baseURL: customBaseURL.trim(),
      apiKey: customAuthMethod === 'nostr' ? undefined : customApiKey.trim(),
      nostr: customAuthMethod === 'nostr' || undefined,
      proxy: customProxy || undefined,
    };

    // Auto-save: Add provider immediately to persistent storage
    setProvider(newProvider);

    setCustomProviderName('');
    setCustomProviderId('');
    setCustomIdManuallyEdited(false);
    setCustomBaseURL('');
    setCustomApiKey('');
    setCustomAuthMethod('api-key');
    setCustomProxy(false);
  };

  const handleRemoveProvider = (id: string) => {
    // Auto-save: Remove provider immediately from persistent storage
    removeProvider(id);
  };

  const handleSetProvider = (provider: AIProvider) => {
    // Auto-save: Update provider immediately in persistent storage
    setProvider(provider);
  };

  const handleOpenCreditsDialog = (providerId: string) => {
    setActiveCreditsDialog(providerId);
  };

  const handleCloseCreditsDialog = () => {
    setActiveCreditsDialog(null);
  };

  const handleDragEnd = (event: DragEndEvent) => {
    const { active, over } = event;

    if (active.id !== over?.id) {
      const oldIndex = settings.providers.findIndex(provider => provider.id === active.id);
      const newIndex = settings.providers.findIndex(provider => provider.id === over?.id);

      if (oldIndex !== -1 && newIndex !== -1) {
        const newProviders = arrayMove(settings.providers, oldIndex, newIndex);
        setProviders(newProviders);
      }
    }
  };

  const configuredProviderIds = settings.providers.map(p => p.id);
  const availablePresets = AI_PROVIDER_PRESETS.filter(preset => !configuredProviderIds.includes(preset.id));

  return (
    <div className="p-6 space-y-6 pb-16">
      {isMobile && (
        <div className="space-y-3">
          <Button
            variant="ghost"
            size="sm"
            onClick={() => navigate('/settings')}
            className="h-8 w-auto px-2 -ml-2"
          >
            <ArrowLeft className="h-4 w-4 mr-2" />
            {t('backToSettings')}
          </Button>
          <div className="space-y-2">
            <h1 className="text-2xl font-bold flex items-center gap-3">
              <Bot className="h-6 w-6 text-primary" />
              {t('aiSettings')}
            </h1>
            <p className="text-muted-foreground">
              {t('aiSettingsDescription')}
            </p>
          </div>
        </div>
      )}

      {!isMobile && (
        <div className="space-y-2">
          <h1 className="text-2xl font-bold flex items-center gap-3">
            <Bot className="h-6 w-6 text-primary" />
            {t('aiSettings')}
          </h1>
          <p className="text-muted-foreground">
            {t('aiSettingsDescription')}
          </p>
        </div>
      )}

      <div className="space-y-6">
        {/* Configured Providers */}
        {settings.providers.length > 0 && (
          <div className="space-y-3">
            <h4 className="text-sm font-medium">{t('configuredProviders')}</h4>
            <DndContext
              sensors={sensors}
              collisionDetection={closestCenter}
              onDragEnd={handleDragEnd}
            >
              <SortableContext
                items={settings.providers.map(p => p.id)}
                strategy={verticalListSortingStrategy}
              >
                <Accordion type="multiple" className="w-full space-y-2">
                  {settings.providers.map((provider) => {
                    const preset = AI_PROVIDER_PRESETS.find(p => p.id === provider.id);

                    return (
                      <SortableProviderItem
                        key={provider.id}
                        provider={provider}
                        preset={preset}
                        onRemove={handleRemoveProvider}
                        onSetProvider={handleSetProvider}
                        onOpenCreditsDialog={handleOpenCreditsDialog}
                        showDragHandle={settings.providers.length > 1}
                      />
                    );
                  })}
                </Accordion>
              </SortableContext>
            </DndContext>
          </div>
        )}

        {/* Available Preset Providers */}
        {availablePresets.length > 0 && (
          <div className="space-y-3">
            <h4 className="text-sm font-medium">{t('addProvider')}</h4>
            <div className="grid grid-cols-[repeat(auto-fit,minmax(min(280px,100%),1fr))] gap-3">
              {availablePresets.map((preset) => {
                const isNostrPreset = preset.nostr;
                const isLoggedIntoNostr = !!user;
                const showNostrLoginRequired = isNostrPreset && !isLoggedIntoNostr;

                return (
                  <Card key={preset.id}>
                    <CardContent className="p-4 space-y-3">
                      <div className="flex items-center gap-2">
                        <ExternalFavicon
                          url={preset.baseURL}
                          size={16}
                          fallback={<Bot size={16} />}
                        />
                        <h5 className="font-medium">{preset.name}</h5>
                      </div>

                      {showNostrLoginRequired ? (
                        <div className="space-y-2">
                          <p className="text-sm text-muted-foreground">
                            {t('loginToNostrRequired')}
                          </p>
                          <Button
                            asChild
                            className="w-full"
                          >
                            <Link to="/settings/nostr">
                              {t('goToNostrSettings')}
                            </Link>
                          </Button>
                        </div>
                      ) : (
                        <div className="space-y-2">
                          <div className="flex gap-2">
                            {!preset.nostr && (
                              <div className="relative flex-1">
                                <PasswordInput
                                  placeholder={preset.id === "routstr" ? t('enterCashuToken') : t('enterApiKey')}
                                  value={presetApiKeys[preset.id] || ''}
                                  onChange={(e) => setPresetApiKeys(prev => ({
                                    ...prev,
                                    [preset.id]: e.target.value,
                                  }))}
                                  onKeyDown={(e) => {
                                    if (e.key === 'Enter' &&
                                        presetApiKeys[preset.id]?.trim() &&
                                        presetTermsAgreements[preset.id]) {
                                      handleAddPresetProvider(preset);
                                    }
                                  }}
                                  showToggle={!!presetApiKeys[preset.id]}
                                />
                                {preset.apiKeysURL && !presetApiKeys[preset.id] && (
                                  <button
                                    type="button"
                                    className="absolute right-3 top-1/2 -translate-y-1/2 inline-flex items-center gap-1 px-2 py-1 text-xs font-medium text-muted-foreground hover:text-foreground transition-colors rounded-md hover:bg-muted"
                                    onClick={() => window.open(preset.apiKeysURL, '_blank')}
                                  >
                                    Get Key
                                    <ExternalLink className="h-3 w-3" />
                                  </button>
                                )}
                              </div>
                            )}
                            <Button
                              onClick={() => handleAddPresetProvider(preset)}
                              disabled={
                                !presetTermsAgreements[preset.id] ||
                                (!!preset.apiKeysURL && !presetApiKeys[preset.id]?.trim())
                              }
                              className={preset.nostr ? "w-full" : "h-10 px-4 ml-auto"}
                            >
                              {t('add')}
                            </Button>
                          </div>

                          {/* Terms of Service Agreement */}
                          <div className="flex items-center gap-1.5">
                            <Checkbox
                              id={`agree-terms-${preset.id}`}
                              checked={presetTermsAgreements[preset.id] || false}
                              onCheckedChange={(checked) => setPresetTermsAgreements(prev => ({
                                ...prev,
                                [preset.id]: checked === true,
                              }))}
                              className="size-3 [&_svg]:size-3"
                            />
                            <label
                              htmlFor={`agree-terms-${preset.id}`}
                              className="text-xs text-muted-foreground leading-none peer-disabled:cursor-not-allowed peer-disabled:opacity-70 cursor-pointer"
                            >
                              {t('agreeToTermsOfService', { providerName: preset.name })}{' '}
                              {preset.tosURL ? (
                                <a
                                  href={preset.tosURL}
                                  target="_blank"
                                  rel="noopener noreferrer"
                                  className="text-muted-foreground underline hover:text-foreground hover:no-underline"
                                  onClick={(e) => e.stopPropagation()}
                                >
                                  {t('termsOfService')}
                                </a>
                              ) : (
                                t('termsOfService')
                              )}
                            </label>
                          </div>
                        </div>
                      )}
                    </CardContent>
                  </Card>
                );
              })}
            </div>
          </div>
        )}

        {/* Custom Provider */}
        <div className="space-y-3">
          <Accordion type="single" collapsible className="w-full">
            <AccordionItem value="custom-provider">
              <AccordionTrigger className="px-4 py-3 hover:no-underline">
                <div className="flex items-center gap-2">
                  <Plus className="h-4 w-4" />
                  <h4 className="text-sm font-medium">{t('addCustomProvider')}</h4>
                </div>
              </AccordionTrigger>
              <AccordionContent className="px-4 pb-4">
                <div className="space-y-3">
                  <div className="grid grid-cols-2 gap-3">
                    <div className="grid gap-2">
                      <Label htmlFor="custom-name">
                        {t('name')} <span className="text-destructive">*</span>
                      </Label>
                      <Input
                        id="custom-name"
                        placeholder="e.g., My Custom API"
                        value={customProviderName}
                        onChange={(e) => {
                          const newName = e.target.value;
                          setCustomProviderName(newName);

                          // Auto-generate ID from name if ID hasn't been manually edited
                          if (!customIdManuallyEdited) {
                            setCustomProviderId(generateIdFromName(newName));
                          }
                        }}
                      />
                    </div>
                    <div className="grid gap-2">
                      <Label htmlFor="custom-id">
                        {t('id')} <span className="text-destructive">*</span>
                      </Label>
                      <Input
                        id="custom-id"
                        placeholder="e.g., my-custom-api"
                        value={customProviderId}
                        onChange={(e) => {
                          setCustomProviderId(e.target.value);
                          setCustomIdManuallyEdited(true);
                        }}
                      />
                    </div>
                  </div>
                  <div className="grid gap-2">
                    <Label htmlFor="custom-baseurl">
                      {t('baseUrl')} <span className="text-destructive">*</span>
                    </Label>
                    <Input
                      id="custom-baseurl"
                      placeholder="https://api.example.com/v1"
                      value={customBaseURL}
                      onChange={(e) => setCustomBaseURL(e.target.value)}
                    />
                  </div>
                  <div className="grid gap-2">
                    <Label htmlFor="custom-auth">{t('authentication')}</Label>
                    <Select
                      value={customAuthMethod}
                      onValueChange={(value: 'api-key' | 'nostr') => {
                        setCustomAuthMethod(value);
                        if (value === 'nostr') {
                          setCustomApiKey(''); // Clear API key when switching to Nostr auth
                        }
                      }}
                    >
                      <SelectTrigger>
                        <SelectValue />
                      </SelectTrigger>
                      <SelectContent>
                        <SelectItem value="api-key">{t('apiKey')}</SelectItem>
                        <SelectItem value="nostr">Nostr</SelectItem>
                      </SelectContent>
                    </Select>
                  </div>
                  {customAuthMethod === 'api-key' && (
                    <div className="grid gap-2">
                      <Label htmlFor="custom-apikey">{t('apiKey')}</Label>
                      <PasswordInput
                        id="custom-apikey"
                        placeholder={t('enterApiKey') + ' (optional)'}
                        value={customApiKey}
                        onChange={(e) => setCustomApiKey(e.target.value)}
                      />
                    </div>
                  )}
                  <div className="flex items-center gap-2">
                    <Checkbox
                      id="custom-proxy"
                      checked={customProxy}
                      onCheckedChange={(checked) => setCustomProxy(checked === true)}
                    />
                    <Label htmlFor="custom-proxy" className="cursor-pointer">
                      {t('useCorsProxy')}
                    </Label>
                  </div>
                  <Button
                    onClick={handleAddCustomProvider}
                    disabled={
                      !customProviderName.trim() ||
                      !customProviderId.trim() ||
                      !customBaseURL.trim() ||
                      settings.providers.some(p => p.id === customProviderId.trim())
                    }
                    className="gap-2 ml-auto"
                  >
                    <Check className="h-4 w-4" />
                    {t('addCustomProviderButton')}
                  </Button>
                  {settings.providers.some(p => p.id === customProviderId.trim()) && (
                    <p className="text-sm text-destructive">
                      {t('providerExists')}
                    </p>
                  )}
                </div>
              </AccordionContent>
            </AccordionItem>
          </Accordion>
        </div>

        {/* Advanced Settings */}
        <div className="space-y-4">
          <Separator className="my-6" />
          <button
            type="button"
            onClick={() => setShowAdvanced(!showAdvanced)}
            className="flex items-center gap-2 text-sm text-muted-foreground hover:text-foreground transition-colors"
          >
            <span>{t('advanced')}</span>
            <ChevronDown
              className={`h-4 w-4 transition-transform ${showAdvanced ? 'rotate-180' : ''}`}
            />
          </button>

          {showAdvanced && (
            <div className="space-y-6">
              {/* Project Templates Section */}
              <ProjectTemplatesSection />
              <Separator />

              {/* MCP Servers Section */}
              <MCPServersSection />
              <Separator />

              {/* Plugins Section */}
              <PluginsSection />
              <Separator />

              {/* System Prompt Configuration */}
              <div className="space-y-4">
                <div className="space-y-2">
                  <div className="flex items-center gap-2">
                    <FileText className="h-5 w-5 text-primary" />
                    <h3 className="text-lg font-semibold">{t('systemPrompts')}</h3>
                    {(isSystemPromptModified || isChatSystemPromptModified) && (
                      <div className="h-2 w-2 rounded-full bg-yellow-500" title={t('modified')} />
                    )}
                  </div>
                  <p className="text-sm text-muted-foreground">
                    {t('systemPromptsDescription')}
                  </p>
                </div>
                <Accordion type="single" collapsible className="w-full space-y-2">
                  <AccordionItem value="system-prompt" className="border rounded-lg">
                    <AccordionTrigger className="px-4 py-3 hover:no-underline">
                      <div className="flex items-center gap-2">
                        <Edit className="h-4 w-4" />
                        <span className="font-medium">{t('projectSystemPrompt')}</span>
                        {isSystemPromptModified && (
                          <div className="h-2 w-2 rounded-full bg-yellow-500" title={t('modified')} />
                        )}
                      </div>
                    </AccordionTrigger>
                    <AccordionContent className="px-4 pb-4">
                      <div className="space-y-2">
                        <p className="text-xs text-muted-foreground mb-2">
                          {t('projectSystemPromptDescription')}
                        </p>
                        <Textarea
                          id="system-prompt"
                          placeholder="Enter Nunjucks template..."
                          value={systemPromptInput}
                          onChange={(e) => {
                            const value = e.target.value;
                            setSystemPromptInput(value);
                            updateConfig((current) => ({
                              ...current,
                              systemPrompt: value,
                            }));
                          }}
                          className="flex-1 font-mono text-xs min-h-[400px]"
                        />
                        {isSystemPromptModified && (
                          <Button
                            variant="outline"
                            onClick={restoreSystemPrompt}
                            className="w-full"
                          >
                            <RotateCcw className="h-4 w-4 mr-2" />
                            {t('restoreToDefault')}
                          </Button>
                        )}
                      </div>
                    </AccordionContent>
                  </AccordionItem>
                  <AccordionItem value="chat-system-prompt" className="border rounded-lg">
                    <AccordionTrigger className="px-4 py-3 hover:no-underline">
                      <div className="flex items-center gap-2">
                        <MessageCircle className="h-4 w-4" />
                        <span className="font-medium">{t('globalChatSystemPrompt')}</span>
                        {isChatSystemPromptModified && (
                          <div className="h-2 w-2 rounded-full bg-yellow-500" title={t('modified')} />
                        )}
                      </div>
                    </AccordionTrigger>
                    <AccordionContent className="px-4 pb-4">
                      <div className="space-y-2">
                        <p className="text-xs text-muted-foreground mb-2">
                          {t('globalChatSystemPromptDescription')}
                        </p>
                        <Textarea
                          id="chat-system-prompt"
                          placeholder="Enter system prompt..."
                          value={chatSystemPromptInput}
                          onChange={(e) => {
                            const value = e.target.value;
                            setChatSystemPromptInput(value);
                            updateConfig((current) => ({
                              ...current,
                              globalChatSystemPrompt: value,
                            }));
                          }}
                          className="flex-1 font-mono text-xs min-h-[300px]"
                        />
                        {isChatSystemPromptModified && (
                          <Button
                            variant="outline"
                            onClick={restoreChatSystemPrompt}
                            className="w-full"
                          >
                            <RotateCcw className="h-4 w-4 mr-2" />
                            {t('restoreToDefault')}
                          </Button>
                        )}
                      </div>
                    </AccordionContent>
                  </AccordionItem>
                </Accordion>
              </div>
            </div>
          )}
        </div>
      </div>

      {/* Render credits dialog outside of accordion structure */}
      {activeCreditsDialog && (() => {
        const provider = settings.providers.find(p => p.id === activeCreditsDialog);
        return provider && (
          <CreditsDialog
            open={true}
            onOpenChange={(open) => {
              if (!open) {
                handleCloseCreditsDialog();
              }
            }}
            provider={provider}
          />
        );
      })()}
    </div>
  );
}

export default AISettings;<|MERGE_RESOLUTION|>--- conflicted
+++ resolved
@@ -1,10 +1,6 @@
 import { useState, useMemo } from 'react';
 import { useTranslation } from 'react-i18next';
-<<<<<<< HEAD
-import { Check, Bot, ArrowLeft, Trash2, GripVertical, ChevronDown, RotateCcw, FileText, Plus, Edit, MessageCircle } from 'lucide-react';
-=======
-import { Check, Bot, ArrowLeft, Trash2, GripVertical, ChevronDown, RotateCcw, FileText, Plus, Edit, ExternalLink } from 'lucide-react';
->>>>>>> 2096c83b
+import { Check, Bot, ArrowLeft, Trash2, GripVertical, ChevronDown, RotateCcw, FileText, Plus, Edit, ExternalLink, MessageCircle } from 'lucide-react';
 import {
   DndContext,
   closestCenter,
