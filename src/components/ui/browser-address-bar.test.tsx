--- conflicted
+++ resolved
@@ -30,18 +30,13 @@
 
     render(
       <BrowserAddressBar
-<<<<<<< HEAD
-=======
         onBack={onBack}
         onForward={onForward}
->>>>>>> 0bdc9fa6
         canGoBack={false}
         canGoForward={true}
       />
     );
 
-<<<<<<< HEAD
-=======
     expect(screen.getByTitle('Go back')).toBeDisabled(); // disabled because canGoBack=false
     expect(screen.getByTitle('Go forward')).not.toBeDisabled(); // enabled because canGoForward=true and handler provided
   });
@@ -55,7 +50,6 @@
     );
 
     // All buttons should be disabled when no handlers are provided
->>>>>>> 0bdc9fa6
     expect(screen.getByTitle('Go back')).toBeDisabled();
     expect(screen.getByTitle('Go forward')).toBeDisabled();
     expect(screen.getByTitle('Refresh')).toBeDisabled();
